<<<<<<< HEAD
from src.settings import *
from src.support import *
from src.level import Level
from src.main_menu import MainMenuInternal


class Game:
    def __init__(self, mm):
        self.main_menu = mm
        self.settings_menu = False
        self.character_frames: dict[str, AniFrames] | None = None
=======
import sys
import pygame

from src import settings
from src import support
from src import level
from src import main_menu


class Game:
    def __init__(self):
        self.character_frames: dict[str, settings.AniFrames] | None = None
>>>>>>> 4f9a22d3
        self.level_frames: dict | None = None
        self.tmx_maps: settings.MapDict | None = None
        self.overlay_frames: dict[str, pygame.Surface] | None = None
        self.font: pygame.font.Font | None = None
        self.sounds: settings.SoundDict | None = None
        pygame.init()
        self.screen = pygame.display.set_mode((
            settings.SCREEN_WIDTH,
            settings.SCREEN_HEIGHT,
        ))
        pygame.display.set_caption('PyDew')
        self.clock = pygame.time.Clock()
        self.running = True
        self.load_assets()
        self.running = True
<<<<<<< HEAD
        self.level = Level(self.tmx_maps, self.character_frames, self.level_frames, self.overlay_frames, self.font,
                           self.sounds)
=======
        self.level = level.Level(
            self.tmx_maps,
            self.character_frames,
            self.level_frames,
            self.overlay_frames,
            self.font,
            self.sounds)
>>>>>>> 4f9a22d3

    def load_assets(self):
        self.tmx_maps = support.tmx_importer('data/maps')
        self.level_frames = {
            'animations': support.animation_importer('images', 'animations'),
            'soil': support.import_folder_dict('images/soil'),
            'soil water': support.import_folder_dict('images/soil water'),
            'tomato': support.import_folder('images/plants/tomato'),
            'corn': support.import_folder('images/plants/corn'),
            'rain drops': support.import_folder('images/rain/drops'),
            'rain floor': support.import_folder('images/rain/floor'),
            'objects': support.import_folder_dict('images/objects')
        }
        self.overlay_frames = support.import_folder_dict('images/overlay')
        self.character_frames = support.character_importer('images/characters')

        # sounds
        self.sounds = support.sound_importer('audio', default_volume=0.25)

        self.font = support.import_font(30, 'font/LycheeSoda.ttf')

    def run(self):
        while self.running:
            dt = self.clock.tick() / 1000
            for event in pygame.event.get():
                if event.type == pygame.QUIT:
                    pygame.quit()
                    sys.exit()
            keys = pygame.key.get_just_pressed()
            self.screen.fill('gray')
            self.level.update(dt)
            if self.level.entities["Player"].paused:
                pause_menu = self.level.entities["Player"].PauseMenu
                self.settings_menu = False
                if pause_menu.pressed_play:
                    self.level.entities["Player"].paused = (
                        not self.level.entities["Player"].paused
                    )
                    pause_menu.pressed_play = False
                elif pause_menu.pressed_quit:
                    pause_menu.pressed_quit = False
                    self.running = False
                    self.main_menu.menu = True
                    self.level.entities["Player"].paused = False
                    self.main_menu.run()
                elif pause_menu.pressed_settings:
<<<<<<< HEAD
                    self.settings_menu = self.level.entities["Player"].SettingsMenu
=======
                    self.settings_menu = (
                        self.level.entities["Player"].settings_menu
                    )
>>>>>>> 4f9a22d3
                if self.settings_menu and self.settings_menu.go_back:
                    self.settings_menu.go_back = False
                    self.settings_menu = False
                    pause_menu.pressed_settings = False
                if not self.settings_menu:
                    pause_menu.update()
                if self.settings_menu:
                    self.settings_menu.update()
            if self.settings_menu:
                if keys[pygame.K_ESCAPE]:
                    self.settings_menu = False
                    pause_menu.pressed_settings = False

            pygame.display.update()


class MainMenu:
    def __init__(self):
        self.menu = True
        self.screen = pygame.display.set_mode((
            settings.SCREEN_WIDTH, settings.SCREEN_HEIGHT,
        ))
        pygame.init()
        self.font = support.import_font(30, 'font/LycheeSoda.ttf')
        pygame.display.set_caption('PyDew')
        self.clock = pygame.time.Clock()
<<<<<<< HEAD
        self.sounds = sound_importer('audio', default_volume=0.25)
        self.main_menu = MainMenuInternal(self.font, self.sounds["music"])
=======
        self.sounds = support.sound_importer('audio', default_volume=0.25)
        self.main_menu = main_menu.main_menu(self.font, self.sounds["music"])
>>>>>>> 4f9a22d3
        self.background = pygame.image.load("images/menu_background/bg.png")
        self.background = pygame.transform.scale(
            self.background, (settings.SCREEN_WIDTH, settings.SCREEN_HEIGHT))
        self.game = Game(self)

    def run(self):
        while self.menu:
            dt = self.clock.tick() / 1000  # noqa: F841
            for event in pygame.event.get():
                if event.type == pygame.QUIT:
                    pygame.quit()
                    sys.exit()
            if self.main_menu.pressed_play:
                self.sounds["music"].stop()
                self.main_menu.pressed_play = False
                self.game.running = True
                self.game.run()
                self.menu = False
            elif self.main_menu.pressed_quit:
                self.main_menu.pressed_quit = False
                self.menu = False
                pygame.quit()
                sys.exit()
            self.screen.blit(self.background, (0, 0))
            self.main_menu.update()
            pygame.display.update()


if __name__ == '__main__':
    game = MainMenu()
    game.run()<|MERGE_RESOLUTION|>--- conflicted
+++ resolved
@@ -1,16 +1,3 @@
-<<<<<<< HEAD
-from src.settings import *
-from src.support import *
-from src.level import Level
-from src.main_menu import MainMenuInternal
-
-
-class Game:
-    def __init__(self, mm):
-        self.main_menu = mm
-        self.settings_menu = False
-        self.character_frames: dict[str, AniFrames] | None = None
-=======
 import sys
 import pygame
 
@@ -23,7 +10,6 @@
 class Game:
     def __init__(self):
         self.character_frames: dict[str, settings.AniFrames] | None = None
->>>>>>> 4f9a22d3
         self.level_frames: dict | None = None
         self.tmx_maps: settings.MapDict | None = None
         self.overlay_frames: dict[str, pygame.Surface] | None = None
@@ -39,10 +25,6 @@
         self.running = True
         self.load_assets()
         self.running = True
-<<<<<<< HEAD
-        self.level = Level(self.tmx_maps, self.character_frames, self.level_frames, self.overlay_frames, self.font,
-                           self.sounds)
-=======
         self.level = level.Level(
             self.tmx_maps,
             self.character_frames,
@@ -50,7 +32,6 @@
             self.overlay_frames,
             self.font,
             self.sounds)
->>>>>>> 4f9a22d3
 
     def load_assets(self):
         self.tmx_maps = support.tmx_importer('data/maps')
@@ -97,13 +78,7 @@
                     self.level.entities["Player"].paused = False
                     self.main_menu.run()
                 elif pause_menu.pressed_settings:
-<<<<<<< HEAD
                     self.settings_menu = self.level.entities["Player"].SettingsMenu
-=======
-                    self.settings_menu = (
-                        self.level.entities["Player"].settings_menu
-                    )
->>>>>>> 4f9a22d3
                 if self.settings_menu and self.settings_menu.go_back:
                     self.settings_menu.go_back = False
                     self.settings_menu = False
@@ -130,13 +105,8 @@
         self.font = support.import_font(30, 'font/LycheeSoda.ttf')
         pygame.display.set_caption('PyDew')
         self.clock = pygame.time.Clock()
-<<<<<<< HEAD
-        self.sounds = sound_importer('audio', default_volume=0.25)
-        self.main_menu = MainMenuInternal(self.font, self.sounds["music"])
-=======
         self.sounds = support.sound_importer('audio', default_volume=0.25)
         self.main_menu = main_menu.main_menu(self.font, self.sounds["music"])
->>>>>>> 4f9a22d3
         self.background = pygame.image.load("images/menu_background/bg.png")
         self.background = pygame.transform.scale(
             self.background, (settings.SCREEN_WIDTH, settings.SCREEN_HEIGHT))
