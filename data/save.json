--- conflicted
+++ resolved
@@ -1,5 +1,4 @@
 {
-<<<<<<< HEAD
   "__FarmingTool__": [
     "current_tool",
     "current_seed"
@@ -58,18 +57,4 @@
       }
     }
   ]
-=======
-	"__FarmingTool__": ["current_tool", "current_seed"],
-	"money": 216,
-	"current_tool": "axe",
-	"current_seed": "tomato_seed",
-	"group": 1,
-	"goggles_status": false,
-	"inventory": {
-		"wood": 26,
-		"apple": 24,
-		"corn": 32,
-		"__InventoryResource__": ["wood", "apple", "corn"]
-	}
->>>>>>> 03a22ab3
 }