--- conflicted
+++ resolved
@@ -2,12 +2,9 @@
 
 import pygame
 
-<<<<<<< HEAD
+from src.enums import Layer
 from src.mapobjects import MapObjectType
-from src.settings import LAYERS, SCALE_FACTOR
-=======
-from src.enums import Layer
->>>>>>> 41d5c8ed
+from src.settings import SCALE_FACTOR
 
 
 class Sprite(pygame.sprite.Sprite):
@@ -30,7 +27,6 @@
         display_surface.blit(self.image, self.rect.topleft + offset)
 
 
-
 class CollideableSprite(Sprite, ABC):
     hitbox_rect: pygame.FRect
 
@@ -41,23 +37,17 @@
             pos: tuple[int, int],
             object_type: MapObjectType,
             groups: tuple[pygame.sprite.Group, ...] | pygame.sprite.Group,
-            z=LAYERS['main'],
+            z=Layer.MAIN,
             name=None
     ):
         self.object_type = object_type
 
         surf = pygame.transform.scale_by(self.object_type.image, SCALE_FACTOR)
 
-<<<<<<< HEAD
         super().__init__(pos, surf, groups, z, name)
-=======
-class CollideableSprite(Sprite):
-    def __init__(self, pos, surf, groups, shrink, z=Layer.MAIN):
-        super().__init__(pos, surf, groups, z)
-        self.hitbox_rect = self.rect.inflate(-shrink[0], -shrink[1])
->>>>>>> 41d5c8ed
 
         self.hitbox_rect = self.object_type.hitbox.move(self.rect.topleft)
+
 
 class AnimatedSprite(Sprite):
     def __init__(self, pos, frames, groups, z=Layer.MAIN):
