--- conflicted
+++ resolved
@@ -1,8 +1,5 @@
-<<<<<<< HEAD
+from __future__ import annotations
 from typing import Callable, Self
-=======
-from __future__ import annotations
->>>>>>> d3f3b477
 
 import pygame  # noqa
 
@@ -12,13 +9,6 @@
 from src.settings import SCALE_FACTOR
 from src.sprites.entity import Entity
 
-
-_NONSEED_INVENTORY_DEFAULT_AMOUNT = 20
-_SEED_INVENTORY_DEFAULT_AMOUNT = 5
-_INV_DEFAULT_AMOUNTS = (
-    _NONSEED_INVENTORY_DEFAULT_AMOUNT,
-    _SEED_INVENTORY_DEFAULT_AMOUNT
-)
 
 _NONSEED_INVENTORY_DEFAULT_AMOUNT = 20
 _SEED_INVENTORY_DEFAULT_AMOUNT = 5
