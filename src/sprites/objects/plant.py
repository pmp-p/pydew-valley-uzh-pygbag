<<<<<<< HEAD
from collections.abc import Callable
=======
from pygame.math import Vector2 as vector
>>>>>>> cc8d106d

from src.enums import Layer
from src.settings import GROW_SPEED, SCALE_FACTOR
from src.sprites.base import Sprite


class Plant(Sprite):
    def __init__(self, seed_type, groups, tile, frames):
        super().__init__(tile.rect.center, frames[0], groups, Layer.PLANT)
        self.rect.center = tile.rect.center + vector(0.5, -3) * SCALE_FACTOR
        self.tile = tile
        self.frames = frames
        self.hitbox = None

        self.seed_type = seed_type
        self.age = 0
        self.max_age = len(self.frames) - 1
        self.grow_speed = GROW_SPEED[seed_type.as_plant_name()]

        self._on_harvestable_funcs = []
        self.harvestable = False

    @property
    def harvestable(self):
        return self._harvestable

    @harvestable.setter
    def harvestable(self, value):
        for func in self._on_harvestable_funcs:
            func(value)

        self._harvestable = value

    def on_harvestable(self, func: Callable[[bool], None]):
        self._on_harvestable_funcs.append(func)

    def grow(self):
        if self.tile.watered:
            self.age += self.grow_speed

            if int(self.age) > 0:
                self.z = Layer.MAIN
                self.hitbox = self.rect.inflate(-26, -self.rect.height * 0.4)

            if self.age >= self.max_age:
                self.age = self.max_age
                self.harvestable = True

            self.image = self.frames[int(self.age)]
            self.rect = self.image.get_frect(
                midbottom=self.tile.rect.midbottom + vector(0, 2)
            )<|MERGE_RESOLUTION|>--- conflicted
+++ resolved
@@ -1,8 +1,6 @@
-<<<<<<< HEAD
 from collections.abc import Callable
-=======
+
 from pygame.math import Vector2 as vector
->>>>>>> cc8d106d
 
 from src.enums import Layer
 from src.settings import GROW_SPEED, SCALE_FACTOR
