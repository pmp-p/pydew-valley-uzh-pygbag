--- conflicted
+++ resolved
@@ -10,6 +10,7 @@
 from src import settings
 from src.enums import Direction
 from src.settings import (
+    CHAR_TILE_SIZE,
     SCALE_FACTOR,
     TILE_SIZE,
 )
@@ -225,7 +226,72 @@
     return pos[0] // tile_size, pos[1] // tile_size
 
 
-<<<<<<< HEAD
+def get_flight_matrix(
+        pos: tuple[int, int], radius: int, angle: float = math.pi / 2
+) -> list[list[int]]:
+    """
+    Returns a matrix with the width and height of radius * 2 + 1, with a value
+    of 1 if the matrix position can be fled to and 0 if not.
+    The position from which the flight is to be started is always in the centre
+    of the matrix. The position of the object to be fled from should be
+    relative to the start position, but does not have to be within the
+    matrix coordinates.
+
+    TODO: Could be optimised so that instead of a matrix with integer / boolean
+     values a matrix with the weight of each possible position is returned, of
+     which the walkable position with the greatest weight is then fled to.
+
+    :param pos: Position of the object that should be fled from
+    :param radius: Radius / distance of the flight vector.
+                   The returned matrix has a width and height of radius * 2 + 1
+    :param angle: Angle of the flight vector (measured in radians)
+                  Default: PI / 2 (90°)
+    :return: Matrix with positions that can be fled to
+    """
+
+    diameter = radius * 2 + 1
+
+    p1 = (radius, radius)
+    p2 = (pos[0] + radius, pos[1] + radius)
+
+    matrix = [[0 for _ in range(diameter)] for _ in range(diameter)]
+
+    # For further calculations the angle gets inverted and divided by two
+    # Can probably be optimised
+    angle = math.pi - angle / 2
+
+    # The exact angle of the position that should be fled from, measured from
+    # the centre of the matrix
+    dangerous_angle = math.atan2(
+        (p1[0] - p2[0]),
+        (p1[1] - p2[1])
+    )
+
+    for y in range(len(matrix)):
+        for x in range(len(matrix[0])):
+            # Angle from the centre of the matrix to the currently checked pos
+            current_angle = math.atan2(
+                (p1[0] - x),
+                (p1[1] - y)
+            )
+            # Angular distance of the dangerous angle and the current angle
+            distance = dangerous_angle - current_angle
+
+            # Distance could be greater than half a turn,
+            # in which case the result is rotated to the other extreme
+            if distance > math.pi:
+                distance = distance - (math.pi * 2)
+            elif distance < -math.pi:
+                distance = distance + (math.pi * 2)
+
+            if -angle < distance < angle:
+                matrix[y][x] = 0
+            else:
+                matrix[y][x] = 1
+
+    return matrix
+
+
 def draw_aa_line(
         surface: pygame.Surface,
         center_pos: tuple[float, float],
@@ -259,70 +325,4 @@
     if direction[0]:
         return 'right' if direction[0] > 0 else 'left'
     if direction[1]:
-        return 'down' if direction[1] > 0 else 'up'
-=======
-def get_flight_matrix(
-        pos: tuple[int, int], radius: int, angle: float = math.pi / 2
-) -> list[list[int]]:
-    """
-    Returns a matrix with the width and height of radius * 2 + 1, with a value
-    of 1 if the matrix position can be fled to and 0 if not.
-    The position from which the flight is to be started is always in the centre
-    of the matrix. The position of the object to be fled from should be
-    relative to the start position, but does not have to be within the
-    matrix coordinates.
-
-    TODO: Could be optimised so that instead of a matrix with integer / boolean
-     values a matrix with the weight of each possible position is returned, of
-     which the walkable position with the greatest weight is then fled to.
-
-    :param pos: Position of the object that should be fled from
-    :param radius: Radius / distance of the flight vector.
-                   The returned matrix has a width and height of radius * 2 + 1
-    :param angle: Angle of the flight vector (measured in radians)
-                  Default: PI / 2 (90°)
-    :return: Matrix with positions that can be fled to
-    """
-
-    diameter = radius * 2 + 1
-
-    p1 = (radius, radius)
-    p2 = (pos[0] + radius, pos[1] + radius)
-
-    matrix = [[0 for _ in range(diameter)] for _ in range(diameter)]
-
-    # For further calculations the angle gets inverted and divided by two
-    # Can probably be optimised
-    angle = math.pi - angle / 2
-
-    # The exact angle of the position that should be fled from, measured from
-    # the centre of the matrix
-    dangerous_angle = math.atan2(
-        (p1[0] - p2[0]),
-        (p1[1] - p2[1])
-    )
-
-    for y in range(len(matrix)):
-        for x in range(len(matrix[0])):
-            # Angle from the centre of the matrix to the currently checked pos
-            current_angle = math.atan2(
-                (p1[0] - x),
-                (p1[1] - y)
-            )
-            # Angular distance of the dangerous angle and the current angle
-            distance = dangerous_angle - current_angle
-
-            # Distance could be greater than half a turn,
-            # in which case the result is rotated to the other extreme
-            if distance > math.pi:
-                distance = distance - (math.pi * 2)
-            elif distance < -math.pi:
-                distance = distance + (math.pi * 2)
-
-            if -angle < distance < angle:
-                matrix[y][x] = 0
-            else:
-                matrix[y][x] = 1
-
-    return matrix
->>>>>>> be6faec5
+        return 'down' if direction[1] > 0 else 'up'