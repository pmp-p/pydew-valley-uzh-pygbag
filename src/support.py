--- conflicted
+++ resolved
@@ -13,14 +13,9 @@
 from src.enums import Direction
 from src.settings import (
     SCALE_FACTOR,
-<<<<<<< HEAD
-    TILE_SIZE,
+    TILE_SIZE, SCALED_TILE_SIZE,
     Coordinate,
     SCALED_TILE_SIZE
-=======
-    TILE_SIZE, SCALED_TILE_SIZE,
-    Coordinate
->>>>>>> c46d8461
 )
 
 
