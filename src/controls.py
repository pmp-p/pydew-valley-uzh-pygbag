from collections.abc import Generator
from dataclasses import dataclass, field, fields
from enum import Enum
from typing import Self

import pygame


@dataclass(eq=False)
class Control:
    """
    Instances of this dataclass refer to an individual Control / Keybind and
    its respective type, text, value and state.

    Attributes:
        control_value: Integer value of this control.
               Should be set to one of the key / mouse button constants
               included in PyGame (see also https://pyga.me/docs/ref/key.html).
        text: Text to describe the control (e.g. in the Settings/Keybinds menu)

        _default_value: Default value of the Control
        _default_text: Default text of the Control

        click: Boolean value which indicates whether the key associated
               with this control has just been clicked or not.
        hold: Boolean value which indicates whether the key associated
              with this control is held down or not.
    """

    control_value: int
    text: str

    # These values cannot be set on initialisation but will be updated with
    # their respective value in __post_init__
    _default_value: int = field(init=False, metadata={"exclude": True})
    _default_text: str = field(init=False, metadata={"exclude": True})

    # Attributes that reflect the current control state are excluded from the
    # savestate and cannot be set on initialisation
    click: bool = field(init=False, default=False, metadata={"exclude": True})
    hold: bool = field(init=False, default=False, metadata={"exclude": True})
    disabled: bool = field(init=False, default=False, metadata={"exclude": True})

    def __post_init__(self):
        self._default_value = self.control_value
        self._default_text = self.text

    def get_default_value(self) -> int:
        return self._default_value

    def _control_as_dict(self) -> dict[str, str | int]:
        """
        Returns a dictionary representation of this Control instance, excluding
        attributes that describe the current state of the control
        (whether it has just been clicked or is held down)
        """
        return_dict = {}
        for _field in fields(self):
            if _field.metadata.get("exclude"):
                continue

            name = _field.name
            value = getattr(self, name)

            return_dict[name] = value

        return return_dict

    def _control_from_dict(self, d: dict[str, str | int]):
        """
        Loads a Control instance from a (partial) dictionary representation.
        Ignores entries that do not map to any field of the Control instance.
        """
        control_attribute_list = [i.name for i in fields(self)]

        for control_attr_name, control_attr_val in d.items():
            if control_attr_name in control_attribute_list:
                setattr(self, control_attr_name, control_attr_val)


class Controls(Control, Enum):
    """
    Enum which groups all Control instances of the game.
    """

    UP = (pygame.K_UP, "Move Up")
    DOWN = (pygame.K_DOWN, "Move Down")
    LEFT = (pygame.K_LEFT, "Move Left")
    RIGHT = (pygame.K_RIGHT, "Move Right")

    USE = (pygame.BUTTON_LEFT, "Use Tool")
    NEXT_TOOL = (pygame.K_TAB, "Cycle Tools")
    NEXT_SEED = (pygame.K_LSHIFT, "Cycle Seeds")
    PLANT = (pygame.BUTTON_RIGHT, "Plant Seed")
    INTERACT = (pygame.K_SPACE, "Interact")
    INVENTORY = (pygame.K_i, "Open Inventory")
    DEBUG_QUAKE = (pygame.K_m, "Start Earthquake Effect")
    EMOTE_WHEEL = (pygame.K_e, "Toggle Emote Wheel")
<<<<<<< HEAD
    SHOW_HITBOXES = (pygame.K_h, "Show Hitboxes")
    SHOW_PF_OVERLAY = (pygame.K_p, "Show Pathfinding")
=======
    DEBUG_SHOW_HITBOXES = (pygame.K_h, "Show Hitboxes")
>>>>>>> dd0570be
    SHOW_DIALOG = (pygame.K_t, "Show Dialog")
    ADVANCE_DIALOG = (pygame.K_SPACE, "Advance Dialog")

    @classmethod
    def as_dict(cls) -> dict[str, dict[str, str | int]]:
        """
        Maps the name of each member to the value returned by
        member._control_as_dict()
        :return: A dictionary representation of all Controls members.
        """
        return {i.name: cls[i.name]._control_as_dict() for i in cls}

    @classmethod
    def from_dict(cls, d: dict[str, dict[str, str | int]]):
        """
        Loads the attributes of all supplied Control dictionary
        representations.
        Ignores entries that do not map to any member of Controls.
        """
        control_name_list = [i.name for i in cls]

        for control_key, control_value in d.items():
            if control_key in control_name_list:
                cls[control_key]._control_from_dict(control_value)

    @classmethod
    def load_default_keybind(cls, control: Self, keybinds: dict[str, int] = None):
        """
        Loads a singular Control.value of the given Controls member from the
        supplied keybinds dictionary. The name of the given Controls member
        should correspond to the dictionary key of the keybind. If there is no
        corresponding key in the keybinds dictionary, the Control.value will be
        set to None. When no keybinds are supplied, the keybinds defined in
        DEFAULT_CONTROLS will be used.
        """
        if keybinds is None:
            control.control_value = control.get_default_value()
        else:
            control.control_value = keybinds.get(control.name)

    @classmethod
    def load_default_keybinds(cls, keybinds: dict[str, int] = None):
        """
        Loads the Control.value of all Controls members from the supplied
        keybinds dictionary. For each member of Controls that does not have a
        corresponding dictionary entry with the same key as the member's name,
        the member's Control value will be set to None.
        """
        for control in cls:
            cls.load_default_keybind(control, keybinds=keybinds)

    @classmethod
    def all_controls(cls) -> Generator[Control, None, None]:
        """:return: A generator which yields all Controls members."""
        return (getattr(cls, i.name) for i in cls)

    @classmethod
    def length(cls) -> int:
        return len(list(cls.all_controls()))<|MERGE_RESOLUTION|>--- conflicted
+++ resolved
@@ -96,12 +96,8 @@
     INVENTORY = (pygame.K_i, "Open Inventory")
     DEBUG_QUAKE = (pygame.K_m, "Start Earthquake Effect")
     EMOTE_WHEEL = (pygame.K_e, "Toggle Emote Wheel")
-<<<<<<< HEAD
-    SHOW_HITBOXES = (pygame.K_h, "Show Hitboxes")
+    DEBUG_SHOW_HITBOXES = (pygame.K_h, "Show Hitboxes")
     SHOW_PF_OVERLAY = (pygame.K_p, "Show Pathfinding")
-=======
-    DEBUG_SHOW_HITBOXES = (pygame.K_h, "Show Hitboxes")
->>>>>>> dd0570be
     SHOW_DIALOG = (pygame.K_t, "Show Dialog")
     ADVANCE_DIALOG = (pygame.K_SPACE, "Advance Dialog")
 
