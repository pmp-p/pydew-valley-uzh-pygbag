import pygame
import random
from src import settings
from src.settings import (
    APPLE_POS,
    GROW_SPEED,
    LAYERS,
    SCALE_FACTOR,
)
from types import FunctionType as Function

from src.enums import InventoryResource, FarmingTool, ItemToUse
from src import savefile

from src import support
from src import timer


class Sprite(pygame.sprite.Sprite):
    def __init__(self,
                 pos: tuple[int | float,
                            int | float],
                 surf: pygame.Surface,
                 groups: tuple[pygame.sprite.Group] | pygame.sprite.Group,
                 z: int = LAYERS['main'],
                 name: str | None = None):
        super().__init__(groups)
        self.surf = surf
        self.image = surf
        self.rect = self.image.get_frect(topleft=pos)
        self.z = z
        self.name = name


class ParticleSprite(Sprite):
    def __init__(self, pos, surf, groups, duration=300):
        white_surf = pygame.mask.from_surface(surf).to_surface()
        white_surf.set_colorkey('black')
        super().__init__(pos, white_surf, groups, LAYERS['particles'])
        self.timer = timer.Timer(duration, autostart=True, func=self.kill)

    def update(self, dt):
        self.timer.update()


class CollideableSprite(Sprite):
    def __init__(self, pos, surf, groups, shrink, z=LAYERS['main']):
        super().__init__(pos, surf, groups, z)
        self.hitbox_rect = self.rect.inflate(-shrink[0], -shrink[1])


class Plant(CollideableSprite):
    def __init__(self, seed_type, groups, soil_sprite, frames, check_watered):
        super().__init__(soil_sprite.rect.center,
                         frames[0], groups, (0, 0), LAYERS['plant'])
        self.rect.center = soil_sprite.rect.center + \
            pygame.Vector2(0.5, -3) * SCALE_FACTOR
        self.soil = soil_sprite
        self.check_watered = check_watered
        self.frames = frames
        self.hitbox = None

        self.seed_type = seed_type
        self.age = 0
        self.max_age = len(self.frames) - 1
        self.grow_speed = GROW_SPEED[seed_type]
        self.harvestable = False

    def grow(self):
        if self.check_watered(self.rect.center):
            self.age += self.grow_speed

            if int(self.age) > 0:
                self.z = LAYERS['main']
                self.hitbox = self.rect.inflate(-26, -self.rect.height * 0.4)

            if self.age >= self.max_age:
                self.age = self.max_age
                self.harvestable = True

            self.image = self.frames[int(self.age)]
            self.rect = self.image.get_frect(
                midbottom=self.soil.rect.midbottom + pygame.math.Vector2(0, 2))


class Tree(CollideableSprite):
    def __init__(self, pos, surf, groups, name, apple_surf, stump_surf):
        super().__init__(
            pos,
            surf,
            groups,
            (30 * SCALE_FACTOR, 20 * SCALE_FACTOR),
        )
        self.name = name
        self.part_surf = support.generate_particle_surf(self.image)
        self.apple_surf = apple_surf
        self.stump_surf = stump_surf
        self.health = 5
        self.timer = timer.Timer(300, func=self.unhit)
        self.hitbox = None
        self.was_hit = False
        self.alive = True
        self.apple_sprites = pygame.sprite.Group()
        self.create_fruit()

    def unhit(self):
        self.was_hit = False
        if self.health < 0:
            self.image = self.stump_surf
            if self.alive:
                self.rect = self.image.get_frect(midbottom=self.rect.midbottom)
                self.hitbox = self.rect.inflate(-10, -self.rect.height * 0.6)
                self.alive = False
        elif self.health >= 0 and self.alive:
            self.image = self.surf

    def create_fruit(self):
        for pos in APPLE_POS['default']:
            if random.randint(0, 10) < 6:
                x = pos[0] + self.rect.left
                y = pos[1] + self.rect.top
                Sprite((x, y), self.apple_surf, (self.apple_sprites,
                       self.groups()[0]), LAYERS['fruit'])

    def update(self, dt):
        self.timer.update()

    def hit(self, entity):
        if self.was_hit:
            return
        self.was_hit = True
        self.health -= 1
        # remove an apple
        if len(self.apple_sprites.sprites()) > 0:
            random_apple = random.choice(self.apple_sprites.sprites())
            random_apple.kill()
            entity.add_resource(InventoryResource.APPLE)
        if self.health < 0 and self.alive:
            entity.add_resource(InventoryResource.WOOD, 5)
        self.image = support.generate_particle_surf(self.image)
        self.timer.activate()


class AnimatedSprite(Sprite):
    def __init__(self, pos, frames, groups, z=LAYERS['main']):
        self.frames, self.frame_index = frames, 0
        super().__init__(pos, frames[0], groups, z)

    def animate(self, dt):
        self.frame_index += 2 * dt
        self.image = self.frames[int(self.frame_index) % len(self.frames)]

    def update(self, dt):
        self.animate(dt)


class WaterDrop(Sprite):
    def __init__(self, pos, surf, groups, moving, z):
        super().__init__(pos, surf, groups, z)
        self.timer = timer.Timer(
            random.randint(400, 600),
            autostart=True,
            func=self.kill,
        )
        self.start_time = pygame.time.get_ticks()
        self.moving = moving

        if moving:
            self.direction = pygame.Vector2(-2, 4)
            self.speed = random.randint(200, 250)

    def update(self, dt):
        self.timer.update()
        if self.moving:
            self.rect.topleft += self.direction * self.speed * dt


class Entity(Sprite):
    def __init__(self, pos, frames, groups, z=LAYERS['main']):
        self.frames, self.frame_index, self.state = frames, 0, 'idle'
        super().__init__(pos, frames[self.state][0], groups, z)


_NONSEED_INVENTORY_DEFAULT_AMOUNT = 20
_SEED_INVENTORY_DEFAULT_AMOUNT = 5
_INV_DEFAULT_AMOUNTS = (
    _NONSEED_INVENTORY_DEFAULT_AMOUNT,
    _SEED_INVENTORY_DEFAULT_AMOUNT
)


class Player(CollideableSprite):
    def __init__(
            self,
            game,
            pos: settings.Coordinate,
            frames,
            groups,
            collision_sprites: pygame.sprite.Group,
            apply_tool: Function,
            interact: Function,
            sounds: settings.SoundDict,
            font: pygame.font.Font):
<<<<<<< HEAD
        save_data = savefile.load_savefile()
=======
        self.game = game
>>>>>>> 185ddb84
        self.frames = frames
        self.frame_index = 0
        self.state = 'idle'
        self.facing_direction = 'down'
        super().__init__(
            pos,
            self.frames[self.state][self.facing_direction][self.frame_index],
            groups,
            (44 * SCALE_FACTOR, 40 * SCALE_FACTOR),
        )

        self.font = font

        # movement
        self.direction = pygame.Vector2()
        self.speed = 250
        self.font = font
        self.collision_sprites = collision_sprites
        self.blocked = False
        self.paused = False
        self.interact = interact
        self.sounds = sounds
        self.plant_collide_rect = self.hitbox_rect.inflate(10, 10)

        # tools
        self.available_tools = ['axe', 'hoe', 'water']
        self.current_tool = save_data.get("current_tool", FarmingTool.get_first_tool_id())
        self.tool_index = self.current_tool.value - 1
        # self.current_tool = self.available_tools[self.tool_index]
        self.tool_active = False
        self.just_used_tool = False
        self.apply_tool = apply_tool
        # seeds
        self.available_seeds = ['corn', 'tomato']
        self.current_seed = save_data.get("current_seed", FarmingTool.get_first_seed_id())
        self.seed_index = self.current_seed.value - FarmingTool.get_first_seed_id().value
        # self.current_seed = self.available_seeds[self.seed_index]

        # inventory
        self.inventory = {
            res: save_data["inventory"].get(
                res.as_serialised_string(),
                _SEED_INVENTORY_DEFAULT_AMOUNT if res >= InventoryResource.CORN_SEED else
                _NONSEED_INVENTORY_DEFAULT_AMOUNT
                )
            for res in InventoryResource.__members__.values()
        }
        self.money = save_data.get("money", 200)

        # sounds
        self.sounds = sounds

    def save(self):
        # We compact the inventory first, i.e. remove any default values if they didn't change.
        # This is to save space in the save file.
        compacted_inv = self.inventory.copy()
        key_set = list(compacted_inv.keys())
        for k in key_set:
            # The default amount for each resource differs
            # according to whether said resource is a seed or not
            # (5 units for seeds, 20 units for everything else).
            if self.inventory[k] == _INV_DEFAULT_AMOUNTS[k.is_seed()]:
                del compacted_inv[k]
        savefile.save(self.current_tool, self.current_seed, self.money, compacted_inv)

    def input(self):
        keys = pygame.key.get_pressed()
        recent_keys = pygame.key.get_just_pressed()
        if recent_keys[pygame.K_SPACE] and self.game.dm.showing_dialogue:
            self.game.dm.advance()
            if not self.game.dm.showing_dialogue:
                self.blocked = False
            return
        # movement
        if not self.tool_active and not self.blocked:
            if recent_keys[pygame.K_ESCAPE]:
                self.paused = not self.paused
                self.direction.y = 0
                self.direction.x = 0
                return
            if recent_keys[pygame.K_t]:
                if self.game.dm.showing_dialogue:
                    pass
                else:
                    self.game.dm.open_dialogue("test")
                    self.blocked = True
                return

        if not self.tool_active and not self.blocked and not self.paused:
            self.direction.x = int(
                keys[pygame.K_RIGHT]) - int(keys[pygame.K_LEFT])
            self.direction.y = int(
                keys[pygame.K_DOWN]) - int(keys[pygame.K_UP])
            self.direction = (
                self.direction.normalize()
                if self.direction
                else self.direction
            )

            # tool switch
            if recent_keys[pygame.K_q]:
                self.tool_index = (self.tool_index + 1) % FarmingTool.get_tool_count()
                self.current_tool = FarmingTool(self.tool_index + FarmingTool.get_first_tool_id())

            # tool use
            if recent_keys[pygame.K_SPACE]:
                self.tool_active = True
                self.frame_index = 0
                self.direction = pygame.Vector2()
                if self.current_tool.is_swinging_tool():
                    self.sounds['swing'].play()

            # seed switch
            if recent_keys[pygame.K_e]:
                self.seed_index = (self.seed_index + 1) % FarmingTool.get_seed_count()
                self.current_seed = FarmingTool(self.seed_index + FarmingTool.get_first_seed_id())

            # seed used
            if recent_keys[pygame.K_LCTRL]:
                self.use_tool(ItemToUse.SEED)

                # interact
            if recent_keys[pygame.K_RETURN]:
                self.interact(self.rect.center)

    def get_state(self):
        self.state = 'walk' if self.direction else 'idle'

    def get_facing_direction(self):
        # prioritizes vertical animations, flip if statements to get horizontal
        # ones
        if self.direction.x:
            self.facing_direction = 'right' if self.direction.x > 0 else 'left'
        if self.direction.y:
            self.facing_direction = 'down' if self.direction.y > 0 else 'up'

    def get_target_pos(self):
        vectors = {
            'left': pygame.Vector2(-1, 0),
            'right': pygame.Vector2(1, 0),
            'down': pygame.Vector2(0, 1),
            'up': pygame.Vector2(0, -1),
        }
        return self.rect.center + vectors[self.facing_direction] * 40

    def move(self, dt):
        self.hitbox_rect.x += self.direction.x * self.speed * dt
        self.collision('horizontal')
        self.hitbox_rect.y += self.direction.y * self.speed * dt
        self.collision('vertical')
        self.rect.center = self.hitbox_rect.center
        self.plant_collide_rect.center = self.hitbox_rect.center

    def collision(self, direction):
        for sprite in self.collision_sprites:
            if sprite.rect.colliderect(self.hitbox_rect):
                if direction == 'horizontal':
                    if self.direction.x > 0:
                        self.hitbox_rect.right = sprite.rect.left
                    if self.direction.x < 0:
                        self.hitbox_rect.left = sprite.rect.right
                else:
                    if self.direction.y < 0:
                        self.hitbox_rect.top = sprite.rect.bottom
                    if self.direction.y > 0:
                        self.hitbox_rect.bottom = sprite.rect.top

    def get_current_tool_string(self):
        return self.available_tools[self.tool_index]

    def get_current_seed_string(self):
        return self.available_seeds[self.seed_index]

    def animate(self, dt):
        current_animation = self.frames[self.state][self.facing_direction]
        self.frame_index += 4 * dt
        if not self.tool_active:
            self.image = current_animation[int(
                self.frame_index) % len(current_animation)]
        else:
            tool_animation = self.frames[self.available_tools[self.tool_index]
                                         ][self.facing_direction]
            if self.frame_index < len(tool_animation):
                self.image = tool_animation[min(
                    (round(self.frame_index), len(tool_animation) - 1))]
                if round(self.frame_index) == len(tool_animation) - \
                        1 and not self.just_used_tool:
                    self.just_used_tool = True
                    self.use_tool(ItemToUse.REGULAR_TOOL)
            else:
                self.state = 'idle'
                self.tool_active = False
                self.just_used_tool = False

    def use_tool(self, option: ItemToUse):
        self.apply_tool((self.current_tool, self.current_seed)[option], self.get_target_pos(), self)

    def add_resource(self, resource, amount=1):
        self.inventory[resource] += amount
        self.sounds['success'].play()

    def update(self, dt):
        self.input()
        self.get_state()
        self.get_facing_direction()
        self.move(dt)
        self.animate(dt)<|MERGE_RESOLUTION|>--- conflicted
+++ resolved
@@ -201,11 +201,8 @@
             interact: Function,
             sounds: settings.SoundDict,
             font: pygame.font.Font):
-<<<<<<< HEAD
         save_data = savefile.load_savefile()
-=======
         self.game = game
->>>>>>> 185ddb84
         self.frames = frames
         self.frame_index = 0
         self.state = 'idle'
