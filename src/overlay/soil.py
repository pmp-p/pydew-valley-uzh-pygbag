--- conflicted
+++ resolved
@@ -22,15 +22,10 @@
 
     def __init__(self, pos: tuple[int, int], group: tuple[pygame.sprite.Group, ...]):
         size = TILE_SIZE * SCALE_FACTOR
-<<<<<<< HEAD
-        surf = pygame.Surface((size, size), pygame.SRCALPHA)
-        super().__init__(tile_to_screen(pos), surf, group, LAYERS["soil"])
-=======
         surf = pygame.Surface((size, size))
         surf.fill("green")
         surf.set_colorkey("green")
         super().__init__(tile_to_screen(pos), surf, group, Layer.SOIL)
->>>>>>> 63f07a94
 
         self.pos = pos
         self.hoed = False
