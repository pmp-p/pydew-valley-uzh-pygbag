--- conflicted
+++ resolved
@@ -21,16 +21,12 @@
         # ui objects
         self.health_bar = HealthProgressBar(100)
 
-<<<<<<< HEAD
-    def display(self, time):
+        self.clock = Clock(game_time, ClockVersion.DIGITAL)
+
+    def display(self):
         if not self.visible:
             return
 
-=======
-        self.clock = Clock(game_time, ClockVersion.DIGITAL)
-
-    def display(self):
->>>>>>> dd0570be
         # seeds
         seed_surf = self.overlay_frames[self.player.get_current_seed_string()]
         seed_rect = seed_surf.get_frect(midbottom=OVERLAY_POSITIONS["seed"])
