--- conflicted
+++ resolved
@@ -145,13 +145,10 @@
             interact=self.interact,
             emote_manager=self.player_emote_manager,
             sounds=self.sounds,
-<<<<<<< HEAD
-            save_file=self.save_file,
-=======
             hp=0,
             bathstat=False,
             bath_time=0,
->>>>>>> 03a22ab3
+            save_file=self.save_file,
         )
         self.all_sprites.add_persistent(self.player)
         self.collision_sprites.add_persistent(self.player)
@@ -195,14 +192,9 @@
         self.bush_sprites.empty()
         self.player_exit_warps.empty()
 
-<<<<<<< HEAD
         # clear existing soil_layer (not done due to the fact we need to keep hoed tiles in memory)
         # self.soil_layer.reset()
-=======
-        # clear existing soil_layer
-        self.soil_layer.reset()
         self.quaker.reset()
->>>>>>> 03a22ab3
 
         self.game_map = GameMap(
             selected_map=game_map,
@@ -225,12 +217,9 @@
             frames=self.frames,
             save_file=self.save_file,
         )
-<<<<<<< HEAD
-=======
 
         self.camera.change_size(*self.game_map.size)
 
->>>>>>> 03a22ab3
         player_spawn = None
 
         # search for player entry warp depending on which map they came from
