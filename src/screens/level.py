--- conflicted
+++ resolved
@@ -1,47 +1,23 @@
-<<<<<<< HEAD
-import math
-=======
->>>>>>> cc8d106d
 import warnings
 from collections.abc import Callable
 from functools import partial
 from random import randint
 
 import pygame
-<<<<<<< HEAD
-import pytmx
-from pathfinding.core.grid import Grid as PF_Grid
-from pathfinding.finder.a_star import AStarFinder as PF_AStarFinder
-
-
-from src.enums import FarmingTool, GameState, Layer, Map, InventoryResource
-from src.groups import AllSprites
-from src.gui.interface.emotes import PlayerEmoteManager, NPCEmoteManager
-from src.map_objects import MapObjects
-from src.npc.behaviour.chicken_behaviour_tree import ChickenBehaviourTree
-from src.npc.behaviour.cow_behaviour_tree import (
-    CowConditionalBehaviourTree,
-    CowContinuousBehaviourTree
-)
-from src.npc.behaviour.npc_behaviour_tree import NPCBehaviourTree
-from src.npc.chicken import Chicken
-from src.npc.cow import Cow
-from src.npc.npc import NPC
-from src.npc.setup import AIData
-=======
-
-from src.enums import FarmingTool, GameState, Map, SeedType
+
+from src.enums import FarmingTool, GameState, Map
 from src.events import DIALOG_ADVANCE, DIALOG_SHOW, post_event
 from src.groups import AllSprites, PersistentSpriteGroup
 from src.gui.interface.emotes import NPCEmoteManager, PlayerEmoteManager
 from src.gui.scene_animation import SceneAnimation
->>>>>>> cc8d106d
+from src.npc.setup import AIData
 from src.overlay.overlay import Overlay
 from src.overlay.sky import Rain, Sky
 from src.overlay.soil import SoilLayer
 from src.overlay.transition import Transition
 from src.screens.game_map import GameMap
-from src.settings import GAME_MAP, SCREEN_HEIGHT, SCREEN_WIDTH, MapDict, SoundDict
+from src.settings import GAME_MAP, SCREEN_HEIGHT, SCREEN_WIDTH, MapDict, \
+    SoundDict, SCALED_TILE_SIZE
 from src.sprites.character import Character
 from src.sprites.drops import DropsManager
 from src.sprites.entities.player import Player
@@ -116,19 +92,8 @@
         self.frames = frames
         self.sounds = sounds
         self.tmx_maps = tmx_maps
-<<<<<<< HEAD
-        self.current_map = GAME_MAP
-
-        # soil
-        self.soil_layer = SoilLayer(
-            self.all_sprites,
-            tmx_maps[self.current_map],
-            frames["level"]
-        )
-=======
         self.current_map = None
         self.game_map = None
->>>>>>> cc8d106d
 
         self.all_sprites = AllSprites()
         self.collision_sprites = PersistentSpriteGroup()
@@ -137,7 +102,7 @@
         self.drop_sprites = pygame.sprite.Group()
         self.player_exit_warps = pygame.sprite.Group()
 
-        self.soil_layer = SoilLayer(self.all_sprites, self.frames["level"], self.sounds)
+        self.soil_layer = SoilLayer(self.all_sprites, self.frames["level"])
 
         self._emotes = self.frames["emotes"]
         self.player_emote_manager = PlayerEmoteManager(self._emotes, self.all_sprites)
@@ -149,6 +114,7 @@
             groups=(),
             collision_sprites=self.collision_sprites,
             apply_tool=self.apply_tool,
+            plant_collision=self.plant_collision,
             interact=self.interact,
             emote_manager=self.player_emote_manager,
             sounds=self.sounds,
@@ -176,132 +142,6 @@
 
         self.activate_music()
 
-<<<<<<< HEAD
-        if SETUP_PATHFINDING:
-            self.pf_matrix_size = (self.tmx_maps[self.current_map].width,
-                                   self.tmx_maps[self.current_map].height)
-            self.pf_matrix = [
-                [1 for _ in range(self.pf_matrix_size[0])]
-                for _ in range(self.pf_matrix_size[1])
-            ]
-
-        if self.current_map == Map.FARM:
-            self.setup_tile_layer('Lower ground', self.setup_environment)
-            self.setup_tile_layer('Upper ground', self.setup_environment)
-        else:
-            self.setup_tile_layer('Ground', self.setup_environment)
-            self.setup_tile_layer('Water_decoration', self.setup_environment)
-            self.setup_tile_layer('Hills', self.setup_environment)
-            self.setup_tile_layer('Paths', self.setup_environment)
-            self.setup_tile_layer('House_ground', self.setup_environment)
-            self.setup_tile_layer('House_walls', self.setup_house)
-            self.setup_tile_layer('House_furniture_bottom', self.setup_environment)
-            self.setup_tile_layer('House_furniture_top', self.setup_house)
-            self.setup_tile_layer('Border', self.setup_border)
-
-        self.setup_tile_layer('Water', self.setup_water)
-
-        self.map_objects = MapObjects(self.tmx_maps[self.current_map])
-
-        if self.current_map == Map.FARM:
-            self.setup_object_layer(
-                'Collidable objects', self.setup_collideable_object
-            )
-        else:
-            self.setup_object_layer(
-                'Decorative', self.setup_collideable_object
-            )
-            self.setup_object_layer(
-                'Vegetation', self.setup_collideable_object
-            )
-            self.setup_object_layer(
-                'Trees', self.setup_tree
-            )
-
-        self.setup_object_layer('Interactions', self.setup_interaction)
-
-        self.setup_object_layer('Collisions', self.setup_collision)
-        setup_entity_assets()
-        self.setup_object_layer('Entities', self.setup_entity)
-
-        if SETUP_PATHFINDING:
-            AIData.setup(pathfinding_matrix=self.pf_matrix,
-                         player=self.entities['Player'])
-
-        if ENABLE_NPCS:
-            self.setup_object_layer('NPCs', self.setup_npc)
-            self.setup_emote_interactions()
-
-        if TEST_ANIMALS:
-            self.setup_object_layer("Animals", self.setup_animal)
-
-    def setup_tile_layer(self, layer: str, setup_func: Callable[[tuple[int, int], pygame.Surface], None]):
-        for x, y, surf in self.tmx_maps[self.current_map].get_layer_by_name(layer).tiles():
-            x = x * TILE_SIZE * SCALE_FACTOR
-            y = y * TILE_SIZE * SCALE_FACTOR
-            pos = (x, y)
-            setup_func(pos, surf)
-
-    def setup_environment(self, pos: tuple[int, int], surf: pygame.Surface):
-        image = pygame.transform.scale_by(surf, SCALE_FACTOR)
-        Sprite(pos, image, self.all_sprites, Layer.LOWER_GROUND)
-
-    def setup_house(self, pos: tuple[int, int], surf: pygame.Surface):
-        image = pygame.transform.scale_by(surf, SCALE_FACTOR)
-        Sprite(pos, image, self.all_sprites, Layer.MAIN)
-
-    def setup_border(self, pos: tuple[int, int], surf: pygame.Surface):
-        image = pygame.transform.scale_by(surf, SCALE_FACTOR)
-        Sprite(pos, image, (self.all_sprites, self.collision_sprites), Layer.BORDER)
-
-    def setup_water(self, pos: tuple[int, int], surf: pygame.Surface):
-        image = self.frames['level']['animations']['water']
-        AnimatedSprite(pos, image, self.all_sprites, Layer.WATER)
-
-    def setup_object_layer(self, layer: str, setup_func: Callable[[tuple[int, int], pytmx.TiledObject], None]):
-        for obj in self.tmx_maps[self.current_map].get_layer_by_name(layer):
-            x = int(obj.x * SCALE_FACTOR)
-            y = int(obj.y * SCALE_FACTOR)
-            pos = (x, y)
-            setup_func(pos, obj)
-
-    def pf_matrix_setup_collision(self, pos: tuple[float, float], size: tuple[float, float]):
-        """
-        :param pos: Absolute position of collision rect (x, y)
-        :param size: Absolute size of collision rect (width, height)
-        """
-        tile_x = int(pos[0] / TILE_SIZE)
-        tile_y = int(pos[1] / TILE_SIZE)
-        tile_w = math.ceil((pos[0] + size[0]) / TILE_SIZE) - tile_x
-        tile_h = math.ceil((pos[1] + size[1]) / TILE_SIZE) - tile_y
-
-        for w in range(tile_w):
-            for h in range(tile_h):
-                try:
-                    self.pf_matrix[tile_y + h][tile_x + w] = 0
-                except IndexError:
-                    warnings.warn(
-                        f"An error occurred while setting up pathfinding "
-                        f"matrix collision: {tile_y, h, tile_x, w, pos, size}")
-
-    def setup_collideable_object(self, pos: tuple[int, int], obj: pytmx.TiledObject):
-        object_type = self.map_objects[obj.gid]
-
-        if obj.name == 'Tree':
-            self.setup_tree(pos, obj)
-        else:
-            CollideableMapObject(
-                pos, object_type, (self.all_sprites, self.collision_sprites)
-            )
-
-        if SETUP_PATHFINDING:
-            self.pf_matrix_setup_collision(
-                (obj.x + object_type.hitbox.x / SCALE_FACTOR,
-                 obj.y + object_type.hitbox.y / SCALE_FACTOR),
-                (object_type.hitbox.width / SCALE_FACTOR,
-                 object_type.hitbox.height / SCALE_FACTOR)
-            )
-=======
         # day night cycle
         self.day_transition = Transition(self.reset, self.finish_transition, dur=3200)
         self.current_day = 0
@@ -335,9 +175,9 @@
             drops_manager=self.drops_manager,
             soil_layer=self.soil_layer,
             apply_tool=self.apply_tool,
+            plant_collision=self.plant_collision,
             frames=self.frames,
         )
->>>>>>> cc8d106d
 
         player_spawn = None
 
@@ -360,128 +200,11 @@
                 # fallback to the first player entry warp
                 player_spawn = next(iter(self.game_map.player_entry_warps.values()))
 
-<<<<<<< HEAD
-    def setup_entity(self, pos: tuple[int, int], obj: pytmx.TiledObject):
-        self.entities[obj.name] = Player(
-            pos=pos,
-            assets=ENTITY_ASSETS.RABBIT,
-            groups=(self.all_sprites, self.collision_sprites,),
-            collision_sprites=self.collision_sprites,
-            apply_tool=self.apply_tool,
-            plant_collision=self.plant_collision,
-            interact=self.interact,
-            emote_manager=self.player_emote_manager,
-            sounds=self.sounds,
-            font=self.font
-        )
-
-    def setup_npc(self, pos: tuple[int, int], obj: pytmx.TiledObject):
-        self.npcs[obj.name] = NPC(
-            pos=pos,
-            assets=ENTITY_ASSETS.RABBIT,
-            groups=(self.all_sprites, self.collision_sprites,),
-            collision_sprites=self.collision_sprites,
-            apply_tool=self.apply_tool,
-            plant_collision=self.plant_collision,
-            soil_layer=self.soil_layer,
-            emote_manager=self.npc_emote_manager,
-            tree_sprites=self.tree_sprites,
-        )
-        self.npcs[obj.name].conditional_behaviour_tree = (
-            NPCBehaviourTree.Farming
-        )
-
-    def setup_animal(self, pos, obj):
-        if obj.name == "Chicken":
-            self.animals.append(Chicken(
-                pos=pos,
-                assets=ENTITY_ASSETS.CHICKEN,
-                groups=(self.all_sprites, self.collision_sprites),
-                collision_sprites=self.collision_sprites,
-            ))
-            self.animals[-1].conditional_behaviour_tree = (
-                ChickenBehaviourTree.Wander
-            )
-        elif obj.name == "Cow":
-            self.animals.append(Cow(
-                pos=pos,
-                assets=ENTITY_ASSETS.COW,
-                groups=(self.all_sprites, self.collision_sprites),
-                collision_sprites=self.collision_sprites,
-
-                player=self.entities['Player']
-            ))
-            self.animals[-1].conditional_behaviour_tree = (
-                CowConditionalBehaviourTree.Wander
-            )
-            self.animals[-1].continuous_behaviour_tree = (
-                CowContinuousBehaviourTree.Flee
-            )
-        else:
-            print(f"Malformed animal object name \"{obj.name}\" in tilemap")
-
-    def setup_tree(self, pos, obj):
-        props = obj.properties
-        if props.get("type") == "tree":
-            if props.get("size") == "medium" and props.get("breakable"):
-                fruit = props.get("fruit_type")
-                if fruit == "no_fruit":
-                    fruit_type, fruit_frames = None, None
-                else:
-                    fruit_type = InventoryResource.from_serialised_string(fruit)
-                    fruit_frames = self.frames['level']['objects'][fruit]
-                stump_frames = self.frames['level']['objects']['stump']
-
-                tree = Tree(pos, self.map_objects[obj.gid],
-                        (self.all_sprites,
-                        self.collision_sprites,
-                        self.tree_sprites),
-                        obj.name,
-                        fruit_frames,
-                        fruit_type,
-                        stump_frames,
-                        self.drops_manager)
-                # we need a tree surf without fruits
-                tree.image = self.frames['level']['objects']['tree']
-                tree.surf = tree.image
-
-    def setup_emote_interactions(self):
-        @self.player_emote_manager.on_show_emote
-        def on_show_emote(emote: str):
-            if self.player.focused_entity:
-                npc = self.player.focused_entity
-                npc.abort_path()
-
-                self.npc_emote_manager.show_emote(npc, emote)
-
-        @self.player_emote_manager.on_emote_wheel_opened
-        def on_emote_wheel_opened():
-            player_pos = self.player.rect.center
-            distance_to_player = 5 * SCALED_TILE_SIZE
-            npc_to_focus = None
-            for npc in self.npcs.values():
-                current_distance = ((player_pos[0] - npc.rect.center[0]) ** 2 +
-                                    (player_pos[1] - npc.rect.center[1]) ** 2) ** .5
-                if current_distance < distance_to_player:
-                    distance_to_player = current_distance
-                    npc_to_focus = npc
-            if npc_to_focus:
-                self.player.focus_entity(npc_to_focus)
-
-        @self.player_emote_manager.on_emote_wheel_closed
-        def on_emote_wheel_closed():
-            self.player.unfocus_entity()
-
-    def get_map_size(self):
-        return (self.tmx_maps[self.current_map].width * TILE_SIZE * SCALE_FACTOR,
-                self.tmx_maps[self.current_map].height * TILE_SIZE * SCALE_FACTOR)
-=======
         self.player.teleport(player_spawn)
 
         self.rain.set_floor_size(self.game_map.get_size())
 
         self.current_map = game_map
->>>>>>> cc8d106d
 
     def activate_music(self):
         volume = 0.1
@@ -496,21 +219,9 @@
     def plant_collision(self, character: Character):
         if self.soil_layer.plant_sprites:
             for plant in self.soil_layer.plant_sprites:
-<<<<<<< HEAD
                 if plant.rect.colliderect(
                         character.hitbox_rect
                 ):
-=======
-                is_player_near = plant.rect.colliderect(self.player.hitbox_rect)
-
-                if plant.harvestable and is_player_near:
-                    # add resource
-                    ressource: SeedType = plant.seed_type
-                    quantity = 3
-                    self.player.add_resource(ressource.as_nonseed_ir(), quantity)
-
-                    # update grid
->>>>>>> cc8d106d
                     x, y = map_coords_to_tile(plant.rect.center)
                     self.soil_layer.harvest(
                         (x, y),
@@ -530,17 +241,11 @@
     def create_particle(self, sprite: pygame.sprite.Sprite):
         ParticleSprite(sprite.rect.topleft, sprite.image, self.all_sprites)
 
-<<<<<<< HEAD
     def _play_playeronly_sound(self, sound: str, entity: Character):
         if isinstance(entity, Player):
             self.sounds[sound].play()
 
-    def apply_tool(
-            self, tool: FarmingTool, pos: tuple[int, int], entity: Character
-    ):
-=======
     def apply_tool(self, tool: FarmingTool, pos: tuple[int, int], entity: Character):
->>>>>>> cc8d106d
         match tool:
             case FarmingTool.AXE:
                 for tree in pygame.sprite.spritecollide(
@@ -549,11 +254,7 @@
                     False,
                     lambda spr, tree_spr: spr.axe_hitbox.colliderect(
                         tree_spr.hitbox_rect
-<<<<<<< HEAD
-                    )
-=======
                     ),
->>>>>>> cc8d106d
                 ):
                     tree.hit(entity)
                     self._play_playeronly_sound("axe", entity)
@@ -562,11 +263,7 @@
                     self._play_playeronly_sound("hoe", entity)
             case FarmingTool.WATERING_CAN:
                 self.soil_layer.water(pos)
-<<<<<<< HEAD
                 self._play_playeronly_sound("water", entity)
-=======
-                self.sounds["water"].play()
->>>>>>> cc8d106d
             case _:  # All seeds
                 if self.soil_layer.plant(pos, tool, entity.remove_resource):
                     self._play_playeronly_sound("plant", entity)
@@ -666,9 +363,9 @@
             offset.x = -(self.player.rect.centerx - SCREEN_WIDTH / 2)
             offset.y = -(self.player.rect.centery - SCREEN_HEIGHT / 2)
 
-            for y in range(len(self.pf_matrix)):
-                for x in range(len(self.pf_matrix[y])):
-                    if not self.pf_matrix[y][x]:
+            for y in range(len(AIData.Matrix)):
+                for x in range(len(AIData.Matrix[y])):
+                    if not AIData.Matrix[y][x]:
                         surf = pygame.Surface(
                             (SCALED_TILE_SIZE, SCALED_TILE_SIZE),
                             pygame.SRCALPHA
@@ -692,17 +389,12 @@
 
                 hitbox = sprite.hitbox_rect.copy()
                 hitbox.topleft += offset
-<<<<<<< HEAD
-                pygame.draw.rect(self.display_surface, 'blue', hitbox, 2)
+                pygame.draw.rect(self.display_surface, "blue", hitbox, 2)
 
                 if isinstance(sprite, Character):
                     hitbox = sprite.axe_hitbox.copy()
                     hitbox.topleft += offset
                     pygame.draw.rect(self.display_surface, 'green', hitbox, 2)
-
-=======
-                pygame.draw.rect(self.display_surface, "blue", hitbox, 2)
->>>>>>> cc8d106d
             for drop in self.drop_sprites:
                 pygame.draw.rect(
                     self.display_surface, "red", drop.rect.move(*offset), 2
@@ -722,10 +414,7 @@
         self.sky.display(dt)
         self.draw_overlay()
         self.day_transition.draw()
-<<<<<<< HEAD
-=======
         self.map_transition.draw()
->>>>>>> cc8d106d
 
     # update
     def update_rain(self):
@@ -740,11 +429,7 @@
 
     def update(self, dt: float):
         # update
-<<<<<<< HEAD
-=======
         self.check_map_exit()
-        self.plant_collision()
->>>>>>> cc8d106d
         self.update_rain()
         self.day_transition.update()
         self.map_transition.update()
