--- conflicted
+++ resolved
@@ -1,29 +1,17 @@
-<<<<<<< HEAD
+import math
 from collections.abc import Callable
 from random import randint
 
 import pygame
-=======
-import math
-import sys
-import pygame
-
-from random import randint
-
->>>>>>> d3f3b477
 import pytmx
 from pathfinding.core.grid import Grid as PF_Grid
 from pathfinding.finder.a_star import AStarFinder as PF_AStarFinder
 
-<<<<<<< HEAD
 from src import settings
 from src.enums import FarmingTool, GameState
-=======
+from src.groups import AllSprites
 from src.npc.npc import NPC
 from src.npc.npc_behaviour import NPCBehaviourMethods
-from src.support import map_coords_to_tile, load_data, resource_path
->>>>>>> d3f3b477
-from src.groups import AllSprites
 from src.overlay.overlay import Overlay
 from src.overlay.sky import Sky, Rain
 from src.overlay.soil import SoilLayer
@@ -130,11 +118,7 @@
         NPCBehaviourMethods.init()
         self.setup_object_layer('NPCs', self.setup_npc)
 
-<<<<<<< HEAD
-    def setup_layer_tiles(self, layer: str, setup_func: Callable[[tuple[int, int], pygame.Surface], None]):
-=======
-    def setup_tile_layer(self, layer, setup_func):
->>>>>>> d3f3b477
+    def setup_tile_layer(self, layer: str, setup_func: Callable[[tuple[int, int], pygame.Surface], None]):
         for x, y, surf in self.tmx_maps['main'].get_layer_by_name(layer).tiles():
             x = x * TILE_SIZE * SCALE_FACTOR
             y = y * TILE_SIZE * SCALE_FACTOR
@@ -149,20 +133,13 @@
         image = self.frames['level']['animations']['water']
         AnimatedSprite(pos, image, self.all_sprites, LAYERS['water'])
 
-<<<<<<< HEAD
-    def setup_layer_objects(self, layer: str, setup_func: Callable[[tuple[int, int], pytmx.TiledObject], None]):
-=======
-    def setup_object_layer(self, layer, setup_func):
->>>>>>> d3f3b477
+    def setup_object_layer(self, layer: str, setup_func: Callable[[tuple[int, int], pytmx.TiledObject], None]):
         for obj in self.tmx_maps['main'].get_layer_by_name(layer):
             x = obj.x * SCALE_FACTOR
             y = obj.y * SCALE_FACTOR
             pos = (x, y)
             setup_func(pos, obj)
 
-<<<<<<< HEAD
-    def setup_objects(self, pos: tuple[int, int], obj: pytmx.TiledObject):
-=======
     def pf_matrix_setup_collision(self, pos: tuple[float, float], size: tuple[float, float]):
         """
         :param pos: Absolute position of collision rect (x, y)
@@ -177,8 +154,7 @@
             for h in range(tile_h):
                 self.pf_matrix[tile_y + h][tile_x + w] = 0
 
-    def setup_collideable_object(self, pos, obj: pytmx.TiledObject):
->>>>>>> d3f3b477
+    def setup_collideable_object(self, pos: tuple[int, int], obj: pytmx.TiledObject):
         image = pygame.transform.scale_by(obj.image, SCALE_FACTOR)
 
         if obj.name == 'Tree':
@@ -189,39 +165,26 @@
         else:
             Sprite(pos, image, (self.all_sprites, self.collision_sprites))
 
-<<<<<<< HEAD
-    def setup_collisions(self, pos: tuple[int, int], obj: pytmx.TiledObject):
-=======
         self.pf_matrix_setup_collision((obj.x, obj.y), (obj.width, obj.height))
 
-    def setup_collision(self, pos, obj):
->>>>>>> d3f3b477
+    def setup_collision(self, pos: tuple[int, int], obj: pytmx.TiledObject):
         size = (obj.width * SCALE_FACTOR, obj.height * SCALE_FACTOR)
         image = pygame.Surface(size)
         Sprite(pos, image, self.collision_sprites)
 
-<<<<<<< HEAD
-    def setup_interactions(self, pos: tuple[int, int], obj: pytmx.TiledObject):
-=======
         self.pf_matrix_setup_collision((obj.x, obj.y), (obj.width, obj.height))
 
-    def setup_interaction(self, pos, obj):
->>>>>>> d3f3b477
+    def setup_interaction(self, pos: tuple[int, int], obj: pytmx.TiledObject):
         size = (obj.width * SCALE_FACTOR, obj.height * SCALE_FACTOR)
         image = pygame.Surface(size)
         Sprite(pos, image, self.interaction_sprites, LAYERS['main'], obj.name)
 
-<<<<<<< HEAD
-    def setup_entities(self, pos: tuple[int, int], obj: pytmx.TiledObject):
+    def setup_entity(self, pos: tuple[int, int], obj: pytmx.TiledObject):
         self.entities[obj.name] = Player(
             game=self.game,
-=======
-    def setup_entity(self, pos, obj):
-        self.entities[obj.name] = Player(game=self.game,
->>>>>>> d3f3b477
             pos=pos,
             frames=self.frames['character']['rabbit'],
-            groups=(self.all_sprites, self.collision_sprites),
+            groups=(self.all_sprites, self.collision_sprites,),
             collision_sprites=self.collision_sprites,
             apply_tool=self.apply_tool,
             interact=self.interact,
@@ -229,16 +192,17 @@
             font=self.font
         )
 
-    def setup_npc(self, pos, obj):
-        self.npcs[obj.name] = NPC(pos=pos,
-                                  frames=self.frames['character']['rabbit'],
-                                  groups=(self.all_sprites, self.collision_sprites),
-                                  collision_sprites=self.collision_sprites,
-                                  apply_tool=self.apply_tool,
-                                  soil_layer=self.soil_layer,
-                                  pf_matrix=self.pf_matrix,
-                                  pf_grid=self.pf_grid,
-                                  pf_finder=self.pf_finder
+    def setup_npc(self, pos: tuple[int, int], obj: pytmx.TiledObject):
+        self.npcs[obj.name] = NPC(
+            pos=pos,
+            frames=self.frames['character']['rabbit'],
+            groups=(self.all_sprites, self.collision_sprites,),
+            collision_sprites=self.collision_sprites,
+            apply_tool=self.apply_tool,
+            soil_layer=self.soil_layer,
+            pf_matrix=self.pf_matrix,
+            pf_grid=self.pf_grid,
+            pf_finder=self.pf_finder
         )
 
     def get_map_size(self):
