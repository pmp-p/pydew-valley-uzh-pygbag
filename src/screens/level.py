--- conflicted
+++ resolved
@@ -249,11 +249,8 @@
             if map_name == "bathhouse":
                 self.overlay.health_bar.apply_health(9999999)
                 self.reset()
-<<<<<<< HEAD
                 self.player.bathstat = True
                 self.player.bath_time = time.time()
-=======
->>>>>>> 9a0d25c1
             else:
                 warnings.warn(f'Error loading map: Map "{map_name}" not found')
 
