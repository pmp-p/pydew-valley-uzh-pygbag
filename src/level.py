--- conflicted
+++ resolved
@@ -1,15 +1,3 @@
-<<<<<<< HEAD
-from .settings import *
-from .sprites import *
-from .groups import AllSprites
-from .soil import SoilLayer
-from .transition import Transition
-from random import randint
-from .sky import Sky, Rain
-from .overlay import Overlay
-from .menu import Menu
-from .savefile import load_savefile
-=======
 import pygame
 import random
 
@@ -32,7 +20,6 @@
     LAYERS,
     MapDict,
 )
->>>>>>> 4f9a22d3
 
 
 class Level:
@@ -53,18 +40,13 @@
         self.tree_sprites = pygame.sprite.Group()
         self.interaction_sprites = pygame.sprite.Group()
         self.font = font
-<<<<<<< HEAD
         self.save = load_savefile()
         # soil 
-        self.soil_layer = SoilLayer(self.all_sprites, self.collision_sprites, tmx_maps['main'], level_frames)
-=======
-        # soil
         self.soil_layer = SoilLayer(
             self.all_sprites,
             self.collision_sprites,
             tmx_maps['main'],
             level_frames)
->>>>>>> 4f9a22d3
         self.raining = False
 
         # sounds
@@ -157,7 +139,6 @@
         # playable entities
         self.entities = {}
         for obj in tmx_maps['main'].get_layer_by_name('Entities'):
-<<<<<<< HEAD
             self.entities[obj.name] = Player(pos=(obj.x * SCALE_FACTOR, obj.y * SCALE_FACTOR),
                                              frames=character_frames['rabbit'],
                                              groups=self.all_sprites,
@@ -183,55 +164,6 @@
                 self.soil_layer.plant_seed(pos, entity.available_seeds[tool - FarmingTool.get_first_seed_id()],
                                            entity.inventory, plant_sounds=[self.sounds['plant'], self.sounds['cant_plant']])
 
-        # if tool == 'axe':
-        #     for tree in self.tree_sprites:
-        #         if tree.rect.collidepoint(pos):
-        #             tree.hit(entity)
-        #             self.sounds['axe'].play()
-
-        # if tool == 'hoe':
-        #     self.soil_layer.hoe(pos, hoe_sound=self.sounds['hoe'])
-
-        # if tool == 'water':
-        #     self.soil_layer.water(pos)
-        #     self.sounds['water'].play()
-        #
-        # if tool in ('corn', 'tomato'):
-        #     self.soil_layer.plant_seed(pos, tool, entity.inventory,
-        #                                plant_sounds=[self.sounds['plant'], self.sounds['cant_plant']])
-=======
-            self.entities[obj.name] = Player(
-                pos=(obj.x * SCALE_FACTOR, obj.y * SCALE_FACTOR),
-                frames=character_frames['rabbit'],
-                groups=self.all_sprites,
-                collision_sprites=self.collision_sprites,
-                apply_tool=self.apply_tool,
-                interact=self.interact,
-                sounds=self.sounds,
-                font=self.font,
-            )
-
-    def apply_tool(self, tool, pos, entity):
-        if tool == 'axe':
-            for tree in self.tree_sprites:
-                if tree.rect.collidepoint(pos):
-                    tree.hit(entity)
-                    # self.create_particle(tree)
-                    self.sounds['axe'].play()
-
-        if tool == 'hoe':
-            self.soil_layer.hoe(pos, hoe_sound=self.sounds['hoe'])
-
-        if tool == 'water':
-            self.soil_layer.water(pos)
-            self.sounds['water'].play()
-
-        if tool in ('corn', 'tomato'):
-            self.soil_layer.plant_seed(
-                pos, tool, entity.inventory, plant_sounds=[
-                    self.sounds['plant'], self.sounds['cant_plant']])
->>>>>>> 4f9a22d3
-
     def create_particle(self, sprite):
         ParticleSprite(sprite.rect.topleft, sprite.image, self.all_sprites)
 
@@ -260,13 +192,10 @@
             self.soil_layer.water_all()
 
         # apples on the trees
-<<<<<<< HEAD
-        for tree in self.tree_sprites:  # No need to iterate using explicit sprites() call. Iterating over a sprite group normally will do the same thing
-=======
+        
         # No need to iterate using explicit sprites() call.
         # Iterating over a sprite group normally will do the same thing
         for tree in self.tree_sprites:
->>>>>>> 4f9a22d3
             for apple in tree.apple_sprites:
                 apple.kill()
             tree.create_fruit()
