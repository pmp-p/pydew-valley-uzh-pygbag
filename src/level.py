from .settings import *
from .sprites import *
from .groups import AllSprites
from .soil import SoilLayer
from .transition import Transition
from random import randint
from .sky import Sky, Rain
from .overlay import Overlay
from .menu import Menu


class Level:
    def __init__(self, tmx_maps: MapDict, character_frames, level_frames, overlay_frames, font, sounds):
        self.display_surface = pygame.display.get_surface()

        # sprite groups
        self.entities = {}
        self.all_sprites = AllSprites()
        self.collision_sprites = pygame.sprite.Group()
        self.tree_sprites = pygame.sprite.Group()
        self.interaction_sprites = pygame.sprite.Group()
        self.font = font
        # soil 
        self.soil_layer = SoilLayer(self.all_sprites, self.collision_sprites, tmx_maps['main'], level_frames)
        self.raining = False

        # sounds
        self.sounds = sounds

        # data 
        self.setup(tmx_maps, character_frames, level_frames)
        self.transition = Transition(self.reset, self.finish_reset)
        self.day_transition = False
        self.current_day = 0

        # weather 
        self.sky = Sky()
        self.rain = Rain(self.all_sprites, level_frames, (
            tmx_maps['main'].width * TILE_SIZE * SCALE_FACTOR, tmx_maps['main'].height * TILE_SIZE * SCALE_FACTOR))

        # overlays
        self.overlay = Overlay(self.entities['Player'], overlay_frames)
        self.menu = Menu(self.entities['Player'], self.toggle_shop, font)
        self.shop_active = False

<<<<<<< HEAD
    def setup(self, tmx_maps: MapDict, character_frames, level_frames):
=======
    def setup(self, tmx_maps, character_frames, level_frames):
        self.sounds["music"].set_volume(0.1)
        self.sounds["music"].play(-1)
>>>>>>> 1785878e
        # environment
        for layer in ['Lower ground', 'Upper ground']:
            for x, y, surf in tmx_maps['main'].get_layer_by_name(layer).tiles():
                Sprite((x * TILE_SIZE * SCALE_FACTOR, y * TILE_SIZE * SCALE_FACTOR),
                       pygame.transform.scale_by(surf, SCALE_FACTOR), self.all_sprites, LAYERS['lower ground'])

        # water
        for x, y, surf in tmx_maps['main'].get_layer_by_name('Water').tiles():
            AnimatedSprite((x * TILE_SIZE * SCALE_FACTOR, y * TILE_SIZE * SCALE_FACTOR),
                           level_frames['animations']['water'], self.all_sprites, LAYERS['water'])

        # objects 
        for obj in tmx_maps['main'].get_layer_by_name('Collidable objects'):
            if obj.name == 'Tree':
                Tree((obj.x * SCALE_FACTOR, obj.y * SCALE_FACTOR), pygame.transform.scale_by(obj.image, SCALE_FACTOR),
                     (self.all_sprites, self.collision_sprites, self.tree_sprites), obj.name,
                     level_frames['objects']['apple'], level_frames['objects']['stump'])
            else:
                Sprite((obj.x * SCALE_FACTOR, obj.y * SCALE_FACTOR), pygame.transform.scale_by(obj.image, SCALE_FACTOR),
                       (self.all_sprites, self.collision_sprites))

        # collisions
        for obj in tmx_maps['main'].get_layer_by_name('Collisions'):
            Sprite((obj.x * SCALE_FACTOR, obj.y * SCALE_FACTOR),
                   pygame.Surface((obj.width * SCALE_FACTOR, obj.height * SCALE_FACTOR)), (self.collision_sprites,))

        # interactions 
        for obj in tmx_maps['main'].get_layer_by_name('Interactions'):
            Sprite((obj.x * SCALE_FACTOR, obj.y * SCALE_FACTOR),
                   pygame.Surface((obj.width * SCALE_FACTOR, obj.height * SCALE_FACTOR)), (self.interaction_sprites,),
                   LAYERS['main'], obj.name)

        # playable entities
        self.entities = {}
        for obj in tmx_maps['main'].get_layer_by_name('Entities'):
            self.entities[obj.name] = Player(pos=(obj.x * SCALE_FACTOR, obj.y * SCALE_FACTOR),
                                             frames=character_frames['rabbit'],
                                             groups=self.all_sprites,
                                             collision_sprites=self.collision_sprites,
                                             apply_tool=self.apply_tool,
                                             interact=self.interact,
                                             sounds=self.sounds, 
                                             font=self.font)

    def apply_tool(self, tool, pos, entity):
        if tool == 'axe':
            for tree in self.tree_sprites:
                if tree.rect.collidepoint(pos):
                    tree.hit(entity)
                    # self.create_particle(tree)
                    self.sounds['axe'].play()

        if tool == 'hoe':
            self.soil_layer.hoe(pos, hoe_sound=self.sounds['hoe'])

        if tool == 'water':
            self.soil_layer.water(pos)
            self.sounds['water'].play()

        if tool in ('corn', 'tomato'):
            self.soil_layer.plant_seed(pos, tool, entity.inventory,
                                       plant_sounds=[self.sounds['plant'], self.sounds['cant_plant']])

    def create_particle(self, sprite):
        ParticleSprite(sprite.rect.topleft, sprite.image, self.all_sprites)

    def interact(self, pos):
        collided_interaction_sprite = pygame.sprite.spritecollide(self.entities['Player'], self.interaction_sprites,
                                                                  False)
        if collided_interaction_sprite:
            if collided_interaction_sprite[0].name == 'Bed':
                self.start_reset()
            if collided_interaction_sprite[0].name == 'Trader':
                self.toggle_shop()

    def reset(self):
        self.current_day += 1

        # plants
        self.soil_layer.update_plants()

        self.sky.set_time(6, 0)  # set to 0600 hours upon sleeping

        # soil
        self.soil_layer.remove_water()
        self.raining = randint(0, 10) > 7
        self.soil_layer.raining = self.raining
        if self.raining:
            self.soil_layer.water_all()

        # apples on the trees
        for tree in self.tree_sprites: # No need to iterate using explicit sprites() call. Iterating over a sprite group normally will do the same thing
            for apple in tree.apple_sprites:
                apple.kill()
            tree.create_fruit()

        # sky
        self.sky.start_color = [255, 255, 255]

    def finish_reset(self):
        self.day_transition = False
        for entity in self.entities.values():
            entity.blocked = False

    def start_reset(self):
        self.day_transition = True
        for entity in self.entities.values():
            entity.blocked = True
            entity.direction = pygame.Vector2(0, 0)

    def plant_collision(self):
        if self.soil_layer.plant_sprites:
            for plant in self.soil_layer.plant_sprites.sprites():
                if plant.harvestable and plant.rect.colliderect(self.entities['Player'].plant_collide_rect):
                    plant.kill()
                    self.entities['Player'].add_resource(plant.seed_type, 3)
                    self.create_particle(plant)
                    self.soil_layer.grid[int(plant.rect.centery / (TILE_SIZE * SCALE_FACTOR))][
                        int(plant.rect.centerx / (TILE_SIZE * SCALE_FACTOR))].remove('P')

    def toggle_shop(self):
        self.shop_active = not self.shop_active

    def update(self, dt):
        if not self.shop_active:
            self.all_sprites.update(dt)
        self.all_sprites.draw(self.entities['Player'].rect.center)
        self.plant_collision()
        self.overlay.display(self.sky.get_time())
        self.sky.display(dt)

        if self.shop_active:
            self.menu.update()

        if self.raining and not self.shop_active:
            self.rain.update()

        if self.day_transition:
            self.transition.play()<|MERGE_RESOLUTION|>--- conflicted
+++ resolved
@@ -43,13 +43,9 @@
         self.menu = Menu(self.entities['Player'], self.toggle_shop, font)
         self.shop_active = False
 
-<<<<<<< HEAD
     def setup(self, tmx_maps: MapDict, character_frames, level_frames):
-=======
-    def setup(self, tmx_maps, character_frames, level_frames):
         self.sounds["music"].set_volume(0.1)
         self.sounds["music"].play(-1)
->>>>>>> 1785878e
         # environment
         for layer in ['Lower ground', 'Upper ground']:
             for x, y, surf in tmx_maps['main'].get_layer_by_name(layer).tiles():
