--- conflicted
+++ resolved
@@ -16,10 +16,7 @@
 SCALE_FACTOR = 4
 SCALED_TILE_SIZE = TILE_SIZE * SCALE_FACTOR
 
-<<<<<<< HEAD
-ENABLE_NPCS = True
-=======
-GAME_MAP = Map.FOREST
+GAME_MAP = Map.FARM
 
 ENABLE_NPCS = True
 TEST_ANIMALS = True
@@ -27,7 +24,6 @@
 SETUP_PATHFINDING = any((ENABLE_NPCS, TEST_ANIMALS))
 
 EMOTE_SIZE = 48
->>>>>>> 41d5c8ed
 
 GROW_SPEED = {'corn': 1, 'tomato': 0.7}
 
@@ -41,21 +37,4 @@
 }
 
 CHARS_PER_LINE = 45
-<<<<<<< HEAD
-TB_SIZE = (493, 264)
-
-KEYBINDS = {
-    'up': {'type': "key", 'value': pygame.K_UP, 'text': "Up"},
-    'down': {'type': "key", 'value': pygame.K_DOWN, 'text': "Down"},
-    'left': {'type': "key", 'value': pygame.K_LEFT, 'text': "Left"},
-    'right': {'type': "key", 'value': pygame.K_RIGHT, 'text': "Right"},
-    'use': {'type': "key", 'value': pygame.K_SPACE, 'text': "Use"},
-    'next tool': {'type': "key", 'value': pygame.K_TAB, 'text': "Cycle Tools"},
-    'next seed': {'type': "key", 'value': pygame.K_LSHIFT, 'text': "Cycle Seeds"},
-    'plant': {'type': "key", 'value': pygame.K_RETURN, 'text': "Plant Current Seed"},
-    'interact': {'type': "key", 'value': pygame.K_i, 'text': "Interact"},
-    'hitbox': {'type': "key", 'value': pygame.K_h, 'text': "Show/Hide Hitboxes"},
-}
-=======
-TB_SIZE = (493, 264)
->>>>>>> 41d5c8ed
+TB_SIZE = (493, 264)