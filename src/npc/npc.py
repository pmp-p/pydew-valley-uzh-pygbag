from __future__ import annotations

from typing import Callable

import pygame

from src.enums import FarmingTool, InventoryResource, Layer
from src.gui.interface.emotes import NPCEmoteManager
from src.npc.bases.npc_base import NPCBase
<<<<<<< HEAD
from src.npc.behaviour.npc_behaviour_tree import NPCIndividualContext
from src.npc.setup import AIData
=======
from src.npc.behaviour.npc_behaviour_tree import (
    NPCBehaviourTree,
    NPCBehaviourTreeContext,
)
>>>>>>> cc8d106d
from src.overlay.soil import SoilLayer
from src.settings import Coordinate
from src.sprites.character import Character
from src.sprites.setup import EntityAsset


class NPC(NPCBase):
    def __init__(
<<<<<<< HEAD
            self,
            pos: Coordinate,
            assets: EntityAsset,
            groups: tuple[pygame.sprite.Group, ...],
            collision_sprites: pygame.sprite.Group,
            apply_tool: Callable[
                [FarmingTool, tuple[int, int], Character], None
            ],
            plant_collision: Callable[
                [Character], None
            ],
            soil_layer: SoilLayer,
            emote_manager: NPCEmoteManager,
            tree_sprites: pygame.sprite.Group,
=======
        self,
        pos: Coordinate,
        assets: EntityAsset,
        groups: tuple[pygame.sprite.Group, ...],
        collision_sprites: pygame.sprite.Group,
        apply_tool: Callable[[FarmingTool, tuple[float, float], Character], None],
        soil_layer: SoilLayer,
        emote_manager: NPCEmoteManager,
>>>>>>> cc8d106d
    ):
        self.soil_layer = soil_layer

        self.emote_manager = emote_manager

        self.tree_sprites = tree_sprites

        super().__init__(
            pos=pos,
            assets=assets,
            groups=groups,
            collision_sprites=collision_sprites,
            apply_tool=apply_tool,
<<<<<<< HEAD
            plant_collision=plant_collision,

            pf_matrix=AIData.Matrix,
            pf_grid=AIData.Grid,
            pf_finder=AIData.NPCPathFinder,

            behaviour_tree_context=NPCIndividualContext(self),

            z=Layer.MAIN
=======
            z=Layer.MAIN,
>>>>>>> cc8d106d
        )

        # TODO: Ensure that the NPC always has all needed seeds it needs
        #  in its inventory
        self.inventory = {
            InventoryResource.WOOD: 0,
            InventoryResource.APPLE: 0,
            InventoryResource.ORANGE: 0,
            InventoryResource.PEACH: 0,
            InventoryResource.PEAR: 0,
            InventoryResource.CORN: 0,
            InventoryResource.TOMATO: 0,
            InventoryResource.CORN_SEED: 999,
            InventoryResource.TOMATO_SEED: 999,
        }

    def update(self, dt):
        super().update(dt)

        self.emote_manager.update_obj(
            self, (self.rect.centerx - 47, self.rect.centery - 128)
        )<|MERGE_RESOLUTION|>--- conflicted
+++ resolved
@@ -7,15 +7,7 @@
 from src.enums import FarmingTool, InventoryResource, Layer
 from src.gui.interface.emotes import NPCEmoteManager
 from src.npc.bases.npc_base import NPCBase
-<<<<<<< HEAD
 from src.npc.behaviour.npc_behaviour_tree import NPCIndividualContext
-from src.npc.setup import AIData
-=======
-from src.npc.behaviour.npc_behaviour_tree import (
-    NPCBehaviourTree,
-    NPCBehaviourTreeContext,
-)
->>>>>>> cc8d106d
 from src.overlay.soil import SoilLayer
 from src.settings import Coordinate
 from src.sprites.character import Character
@@ -24,31 +16,16 @@
 
 class NPC(NPCBase):
     def __init__(
-<<<<<<< HEAD
-            self,
-            pos: Coordinate,
-            assets: EntityAsset,
-            groups: tuple[pygame.sprite.Group, ...],
-            collision_sprites: pygame.sprite.Group,
-            apply_tool: Callable[
-                [FarmingTool, tuple[int, int], Character], None
-            ],
-            plant_collision: Callable[
-                [Character], None
-            ],
-            soil_layer: SoilLayer,
-            emote_manager: NPCEmoteManager,
-            tree_sprites: pygame.sprite.Group,
-=======
         self,
         pos: Coordinate,
         assets: EntityAsset,
         groups: tuple[pygame.sprite.Group, ...],
         collision_sprites: pygame.sprite.Group,
         apply_tool: Callable[[FarmingTool, tuple[float, float], Character], None],
+        plant_collision: Callable[[Character], None],
         soil_layer: SoilLayer,
         emote_manager: NPCEmoteManager,
->>>>>>> cc8d106d
+        tree_sprites: pygame.sprite.Group,
     ):
         self.soil_layer = soil_layer
 
@@ -62,19 +39,9 @@
             groups=groups,
             collision_sprites=collision_sprites,
             apply_tool=apply_tool,
-<<<<<<< HEAD
             plant_collision=plant_collision,
-
-            pf_matrix=AIData.Matrix,
-            pf_grid=AIData.Grid,
-            pf_finder=AIData.NPCPathFinder,
-
             behaviour_tree_context=NPCIndividualContext(self),
-
-            z=Layer.MAIN
-=======
             z=Layer.MAIN,
->>>>>>> cc8d106d
         )
 
         # TODO: Ensure that the NPC always has all needed seeds it needs
