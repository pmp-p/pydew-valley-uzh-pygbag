
from __future__ import annotations
from enum import IntEnum
from typing import Callable
from src.sprites.entity import Entity
from src.enums import InventoryResource, FarmingTool, ItemToUse
from src.settings import SCALE_FACTOR
from pathfinding.core.grid import Grid as PF_Grid
from pathfinding.finder.a_star import AStarFinder as PF_AStarFinder
from src.npc.npc_behaviour import Selector, Sequence, Condition, Action
from src.settings import Coordinate, AniFrames

import pygame
import random


# <editor-fold desc="NPC">
# @dataclass
class NPCBehaviourContext:
    npc: "NPC"


# TODO: NPCs can not harvest fully grown crops on their own yet
class NPCBehaviourMethods:
    """
    Group of classes used for NPC behaviour.

    Attributes:
        behaviour:   Default NPC behaviour tree
    """
    behaviour = None

    @staticmethod
    def init():
        """
        Initialises the behaviour tree.
        """
        NPCBehaviourMethods.behaviour = Selector([
            Sequence([
                Condition(NPCBehaviourMethods.will_farm),
                Selector([
                    Sequence([
                        Condition(NPCBehaviourMethods.will_create_new_farmland),
                        Action(NPCBehaviourMethods.create_new_farmland)
                    ]),
                    Sequence([
                        Condition(NPCBehaviourMethods.will_plant_tilled_farmland),
                        Action(NPCBehaviourMethods.plant_random_seed)
                    ]),
                    Action(NPCBehaviourMethods.water_farmland)
                ])
            ]),
            Action(NPCBehaviourMethods.wander)
        ])

    @staticmethod
    def will_farm(context: NPCBehaviourContext) -> bool:
        """
        1 in 3 chance to go farming instead of wandering around
        :return: 1/3 true | 2/3 false
        """
        return random.randint(0, 2) is 0

    @staticmethod
    def will_create_new_farmland(context: NPCBehaviourContext) -> bool:
        """
        :return: True: untilled farmland available AND (all other farmland planted and watered OR 1/3), otherwise False
        """
        empty_farmland_available = 0
        unplanted_farmland_available = 0
        unwatered_farmland_available = 0
        for y in range(len(context.npc.soil_layer.grid)):
            for x in range(len(context.npc.soil_layer.grid[y])):
                entry = context.npc.soil_layer.grid[y][x]
                if "F" in entry:
                    if "X" not in entry:
                        empty_farmland_available += 1
                    else:
                        if "P" not in entry:
                            unplanted_farmland_available += 1
                        else:
                            if "W" not in entry:
                                unwatered_farmland_available += 1

        if empty_farmland_available <= 0:
            return False

        return (unplanted_farmland_available == 0 and unwatered_farmland_available == 0) or random.randint(0, 2) == 0

    @staticmethod
    def create_new_farmland(context: NPCBehaviourContext) -> bool:
        """
        Finds a random untilled but farmable tile, makes the NPC walk to and till it.
        :return: True if path has successfully been created, otherwise False
        """
        possible_coordinates = []
        for y in range(len(context.npc.soil_layer.grid)):
            for x in range(len(context.npc.soil_layer.grid[y])):
                entry = context.npc.soil_layer.grid[y][x]
                if "F" in entry and "X" not in entry:
                    possible_coordinates.append((x, y))

        if not possible_coordinates:
            return False

        def on_path_completion():
            context.npc.tool_active = True
            context.npc.current_tool = FarmingTool.HOE
            context.npc.tool_index = context.npc.current_tool.value - 1
            context.npc.frame_index = 0

        return NPCBehaviourMethods.wander_to_interact(
            context, random.choice(possible_coordinates), on_path_completion
        )

    @staticmethod
    def will_plant_tilled_farmland(context: NPCBehaviourContext) -> bool:
        """
        :return: True if unplanted farmland available AND (all other farmland watered OR 3/4), otherwise False
        """
        unplanted_farmland_available = 0
        unwatered_farmland_available = 0
        for y in range(len(context.npc.soil_layer.grid)):
            for x in range(len(context.npc.soil_layer.grid[y])):
                entry = context.npc.soil_layer.grid[y][x]
                if "X" in entry:
                    if "P" not in entry:
                        unplanted_farmland_available += 1
                    else:
                        if "W" not in entry:
                            unwatered_farmland_available += 1

        if unplanted_farmland_available <= 0:
            return False

        return unwatered_farmland_available == 0 or random.randint(0, 3) <= 2

    @staticmethod
    def plant_random_seed(context: NPCBehaviourContext) -> bool:
        """
        Finds a random unplanted but tilled tile, makes the NPC walk to and plant a random seed on it.
        :return: True if path has successfully been created, otherwise False
        """
        possible_coordinates = []
        for y in range(len(context.npc.soil_layer.grid)):
            for x in range(len(context.npc.soil_layer.grid[y])):
                entry = context.npc.soil_layer.grid[y][x]
                if "X" in entry and "P" not in entry:
                    possible_coordinates.append((x, y))

        if not possible_coordinates:
            return False

        def on_path_completion():
            context.npc.current_seed = FarmingTool.CORN_SEED
            context.npc.seed_index = context.npc.current_seed.value - FarmingTool.get_first_seed_id().value
            context.npc.use_tool(ItemToUse(1))

        return NPCBehaviourMethods.wander_to_interact(
            context, random.choice(possible_coordinates), on_path_completion
        )

<<<<<<< HEAD
    # FIXME: When NPCs water the plants, the axe is displayed as the item used instead of the watering can
=======
>>>>>>> da465561
    @staticmethod
    def water_farmland(context: NPCBehaviourContext) -> bool:
        """
        Finds a random unwatered but planted tile, makes the NPC walk to and water it.
        :return: True if path has successfully been created, otherwise False
        """
        possible_coordinates = []
        for y in range(len(context.npc.soil_layer.grid)):
            for x in range(len(context.npc.soil_layer.grid[y])):
                entry = context.npc.soil_layer.grid[y][x]
                if "P" in entry and "W" not in entry:
                    possible_coordinates.append((x, y))

        if not possible_coordinates:
            return False

        def on_path_completion():
            context.npc.tool_active = True
            context.npc.current_tool = FarmingTool.WATERING_CAN
            context.npc.tool_index = context.npc.current_tool.value - 1
            context.npc.frame_index = 0

        return NPCBehaviourMethods.wander_to_interact(
            context, random.choice(possible_coordinates), on_path_completion
        )

    @staticmethod
    def wander_to_interact(context: NPCBehaviourContext,
                           target_position: tuple[int, int],
                           on_path_completion: Callable[[], None]):
        """
        :return: True if path has successfully been created, otherwise False
        """

        if context.npc.create_path_to_tile(target_position):
            if len(context.npc.pf_path) > 1:
                facing = (context.npc.pf_path[-1][0] - context.npc.pf_path[-2][0],
                          context.npc.pf_path[-1][1] - context.npc.pf_path[-2][1])
            else:
                facing = (context.npc.pf_path[-1][0] - context.npc.rect.centerx / 64,
                          context.npc.pf_path[-1][1] - context.npc.rect.centery / 64)

            facing = (facing[0], 0) if abs(facing[0]) > abs(facing[1]) else (0, facing[1])

            # Deleting the final step of the path leads to the NPC always standing in reach of the tile they want to
            #  interact with (cf. Entity.get_target_pos)
            context.npc.pf_path.pop(-1)

            @context.npc.on_path_completion
            def inner():
                context.npc.direction.update(facing)
                context.npc.get_facing_direction()
                context.npc.direction.update((0, 0))

                on_path_completion()

            return True
        return False

    @staticmethod
    def wander(context: NPCBehaviourContext) -> bool:
        """
        Makes the NPC wander to a random location in a 5 tile radius.
        :return: True if path has successfully been created, otherwise False
        """
        tile_size = SCALE_FACTOR * 16

        # current NPC position on the tilemap
        tile_coord = pygame.Vector2(context.npc.rect.centerx, context.npc.rect.centery) / tile_size

        # To limit the required computing power, the NPC currently only tries to navigate to
        #  11 random points in its immediate vicinity (5 tile radius)
        avail_x_coords = list(range(
            max(0, int(tile_coord.x) - 5),
            min(int(tile_coord.x) + 5, context.npc.pf_grid.width - 1) + 1
        ))

        avail_y_coords = list(range(
            max(0, int(tile_coord.y) - 5),
            min(int(tile_coord.y) + 5, context.npc.pf_grid.height - 1) + 1
        ))

        for i in range(min(len(avail_x_coords), len(avail_y_coords))):
            pos = (
                random.choice(avail_x_coords),
                random.choice(avail_y_coords)
            )
            avail_x_coords.remove(pos[0])
            avail_y_coords.remove(pos[1])

            if context.npc.create_path_to_tile(pos):
                break
        else:
            context.npc.abort_path()
            return False
        return True


# TODO: Refactor NPCState into Entity.state (maybe override Entity.get_state())
class NPCState(IntEnum):
    IDLE = 0
    MOVING = 1


class NPC(Entity):
    # Pathfinding
    pf_matrix: list[list[int]]
    """A representation of the in-game tilemap,
       where 1 stands for a walkable tile, and 0 stands for a non-walkable tile.
       Each list entry represents one row of the tilemap."""

    pf_grid: PF_Grid
    pf_finder: PF_AStarFinder
    pf_state: NPCState

    pf_path: list[tuple[int, int]]
    """The current path on which the NPC is moving.
       Each tile on which the NPC is moving is represented by its own coordinate tuple,
       while the first one in the list always being the NPCs current target position."""

    def __init__(
            self,
            pos: Coordinate,
            frames: dict[str, AniFrames],
            groups: tuple[pygame.sprite.Group],
            collision_sprites: pygame.sprite.Group,
            apply_tool: Callable,
            soil_layer,
            pf_matrix: list[list[int]],
            pf_grid: PF_Grid,
            pf_finder: PF_AStarFinder):

        self.soil_layer = soil_layer

        self.pf_matrix = pf_matrix
        self.pf_grid = pf_grid
        self.pf_finder = pf_finder
        self.pf_state = NPCState.IDLE
        self.pf_state_duration = 0
        self.pf_path = []

        self.__on_path_abortion_funcs = []
        self.__on_path_completion_funcs = []

        super().__init__(
            pos,
            frames,
            groups,
            collision_sprites,

            (32 * SCALE_FACTOR, 32 * SCALE_FACTOR),
            # scales the hitbox down to the exact tile size

            apply_tool
        )

        self.speed = 150

        # TODO: Ensure that the NPC always has all needed seeds it needs in its inventory
        self.inventory = {
            InventoryResource.WOOD: 0,
            InventoryResource.APPLE: 0,
            InventoryResource.CORN: 0,
            InventoryResource.TOMATO: 0,
            InventoryResource.CORN_SEED: 999,
            InventoryResource.TOMATO_SEED: 999,
        }

    def create_path_to_tile(self, coord: tuple[int, int]) -> bool:
        if not self.pf_grid.walkable(coord[0], coord[1]):
            return False

        tile_size = SCALE_FACTOR * 16

        # current NPC position on the tilemap
        tile_coord = pygame.Vector2(self.rect.centerx, self.rect.centery) / tile_size

        self.pf_state = NPCState.MOVING
        self.pf_state_duration = 0

        self.pf_grid.cleanup()

        start = self.pf_grid.node(int(tile_coord.x), int(tile_coord.y))
        end = self.pf_grid.node(*[int(i) for i in coord])

        path_raw = self.pf_finder.find_path(start, end, self.pf_grid)

        # The first position in the path will always be removed as it is the same coordinate the NPC is already
        #  standing on. Otherwise, if the NPC is just standing a little bit off the center of its current coordinate, it
        #  may turn around quickly once it reaches it, if the second coordinate of the path points in the same direction
        #  as where the NPC was just standing.
        self.pf_path = [(i.x + .5, i.y + .5) for i in path_raw[0][1:]]

        if not self.pf_path:
            self.abort_path()
            return False

        return True

    def on_path_abortion(self, func: Callable[[], None]):
        pass

    def abort_path(self):
        self.pf_state = NPCState.IDLE
        self.direction.update((0, 0))
        self.pf_state_duration = 1

        for func in self.__on_path_abortion_funcs:
            func()
        self.__on_path_abortion_funcs.clear()
        self.__on_path_completion_funcs.clear()
        return

    def on_path_completion(self, func: Callable[[], None]):
        self.__on_path_completion_funcs.append(func)
        return

    def complete_path(self):
        self.pf_state = NPCState.IDLE
        self.direction.update((0, 0))
        self.pf_state_duration = random.randint(2, 5)

        for func in self.__on_path_completion_funcs:
            func()
        self.__on_path_abortion_funcs.clear()
        self.__on_path_completion_funcs.clear()
        return

    def move(self, dt):
        tile_size = SCALE_FACTOR * 16

        # current NPC position on the tilemap
        tile_coord = pygame.Vector2(self.rect.centerx, self.rect.centery) / tile_size

        if self.pf_state == NPCState.IDLE:
            self.pf_state_duration -= dt

            if self.pf_state_duration <= 0:
                NPCBehaviourMethods.behaviour.run(NPCBehaviourContext(self))

        if self.pf_state == NPCState.MOVING:
            if not self.pf_path:
                # runs in case the path has been emptied in the meantime
                #  (e.g. NPCBehaviourMethods.wander_to_interact created a path to a tile adjacent to the NPC)
                self.complete_path()
                return

            next_position = (tile_coord.x, tile_coord.y)

            # remaining distance the npc moves in the current frame
            remaining_distance = self.speed * dt / tile_size

            while remaining_distance:
                if next_position == self.pf_path[0]:
                    # the NPC reached its current target position
                    self.pf_path.pop(0)

                if not len(self.pf_path):
                    # the NPC has completed its path
                    self.complete_path()
                    break

                # x- and y-distances from the NPCs current position to its target position
                dx = self.pf_path[0][0] - next_position[0]
                dy = self.pf_path[0][1] - next_position[1]

                distance = (dx ** 2 + dy ** 2) ** 0.5

                if remaining_distance >= distance:
                    # the NPC reaches its current target position in the current frame
                    next_position = self.pf_path[0]
                    remaining_distance -= distance
                else:
                    # the NPC does not reach its current target position in the current frame,
                    #  so it continues to move towards it
                    next_position = (
                        next_position[0] + dx * remaining_distance / distance,
                        next_position[1] + dy * remaining_distance / distance
                    )
                    remaining_distance = 0

                    # Rounding the direction leads to smoother animations,
                    #  e.g. if the distance vector was (-0.99, -0.01), the NPC would face upwards, although it moves
                    #  much more to the left than upwards, as the animation method favors vertical movement
                    #
                    # Maybe normalise the vector?
                    #  Currently, it is not necessary as the NPC is not moving diagonally yet,
                    #  unless it collides with another entity while it is in-between two coordinates
                    self.direction.update((round(dx / distance), round(dy / distance)))

            self.hitbox_rect.update((
                next_position[0] * tile_size - self.hitbox_rect.width / 2,
                self.hitbox_rect.top,
            ), self.hitbox_rect.size)
            colliding = self.collision('horizontal')

            self.hitbox_rect.update((
                self.hitbox_rect.left,
                next_position[1] * tile_size - self.hitbox_rect.height / 2
            ), self.hitbox_rect.size)
            colliding = colliding or self.collision('vertical')

            if colliding:
                self.abort_path()

        self.rect.update((self.hitbox_rect.centerx - self.rect.width / 2,
                          self.hitbox_rect.centery - self.rect.height / 2), self.rect.size)
        self.plant_collide_rect.center = self.hitbox_rect.center
# </editor-fold><|MERGE_RESOLUTION|>--- conflicted
+++ resolved
@@ -160,10 +160,6 @@
             context, random.choice(possible_coordinates), on_path_completion
         )
 
-<<<<<<< HEAD
-    # FIXME: When NPCs water the plants, the axe is displayed as the item used instead of the watering can
-=======
->>>>>>> da465561
     @staticmethod
     def water_farmland(context: NPCBehaviourContext) -> bool:
         """
