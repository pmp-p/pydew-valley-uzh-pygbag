--- conflicted
+++ resolved
@@ -19,23 +19,14 @@
     pf_grid: ClassVar[Grid | None] = None
     pf_finder: ClassVar[AStarFinder | None] = None
 
-<<<<<<< HEAD
-            pf_matrix: list[list[int]],
-            pf_grid: Grid,
-            pf_finder: AStarFinder,
-
-            behaviour_tree_context: ContextType,
-
-            z: int
-=======
     def __init__(
         self,
         pos: Coordinate,
         assets: EntityAsset,
         groups: tuple[pygame.sprite.Group, ...],
         collision_sprites: pygame.sprite.Group,
+        behaviour_tree_context: ContextType,
         z: int,
->>>>>>> cc8d106d
     ):
         Animal.__init__(
             self,
@@ -43,21 +34,11 @@
             assets=assets,
             groups=groups,
             collision_sprites=collision_sprites,
-<<<<<<< HEAD
-
-            z=z
+            z=z,
         )
         AIBehaviour.__init__(
             self,
-            pf_matrix=pf_matrix,
-            pf_grid=pf_grid,
-            pf_finder=pf_finder,
-
             behaviour_tree_context=behaviour_tree_context
-=======
-            z=z,
->>>>>>> cc8d106d
         )
-        AIBehaviour.__init__(self)
 
         self.speed = 250