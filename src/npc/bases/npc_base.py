from __future__ import annotations

from abc import ABC
from collections.abc import Callable
from typing import ClassVar

import pygame
from pathfinding.core.grid import Grid
from pathfinding.finder.a_star import AStarFinder

from src.enums import FarmingTool
from src.npc.behaviour.ai_behaviour import AIBehaviour
from src.npc.behaviour.ai_behaviour_tree_base import ContextType
from src.overlay.soil import SoilLayer
from src.settings import Coordinate
from src.sprites.character import Character
from src.sprites.setup import EntityAsset


class NPCBase(Character, AIBehaviour, ABC):
    pf_matrix: ClassVar[list[list[int]] | None] = None
    pf_grid: ClassVar[Grid | None] = None
    pf_finder: ClassVar[AStarFinder | None] = None

    soil_layer: SoilLayer
    tree_sprites: pygame.sprite.Group

    def __init__(
<<<<<<< HEAD
            self,
            pos: Coordinate,
            assets: EntityAsset,
            groups: tuple[pygame.sprite.Group, ...],
            collision_sprites: pygame.sprite.Group,

            apply_tool: Callable[
                [FarmingTool, tuple[float, float], Character], None
            ],
            plant_collision: Callable[
                [Character], None
            ],

            pf_matrix: list[list[int]],
            pf_grid: Grid,
            pf_finder: AStarFinder,

            behaviour_tree_context: ContextType,

            z: int
=======
        self,
        pos: Coordinate,
        assets: EntityAsset,
        groups: tuple[pygame.sprite.Group, ...],
        collision_sprites: pygame.sprite.Group,
        apply_tool: Callable[[FarmingTool, tuple[float, float], Character], None],
        z: int,
>>>>>>> cc8d106d
    ):
        Character.__init__(
            self,
            pos=pos,
            assets=assets,
            groups=groups,
            collision_sprites=collision_sprites,
            apply_tool=apply_tool,
<<<<<<< HEAD
            plant_collision=plant_collision,
            z=z
        )
        AIBehaviour.__init__(
            self,
            pf_matrix=pf_matrix,
            pf_grid=pf_grid,
            pf_finder=pf_finder,

            behaviour_tree_context=behaviour_tree_context
=======
            z=z,
>>>>>>> cc8d106d
        )
        AIBehaviour.__init__(self)

        self.speed = 250<|MERGE_RESOLUTION|>--- conflicted
+++ resolved
@@ -26,36 +26,15 @@
     tree_sprites: pygame.sprite.Group
 
     def __init__(
-<<<<<<< HEAD
-            self,
-            pos: Coordinate,
-            assets: EntityAsset,
-            groups: tuple[pygame.sprite.Group, ...],
-            collision_sprites: pygame.sprite.Group,
-
-            apply_tool: Callable[
-                [FarmingTool, tuple[float, float], Character], None
-            ],
-            plant_collision: Callable[
-                [Character], None
-            ],
-
-            pf_matrix: list[list[int]],
-            pf_grid: Grid,
-            pf_finder: AStarFinder,
-
-            behaviour_tree_context: ContextType,
-
-            z: int
-=======
         self,
         pos: Coordinate,
         assets: EntityAsset,
         groups: tuple[pygame.sprite.Group, ...],
         collision_sprites: pygame.sprite.Group,
         apply_tool: Callable[[FarmingTool, tuple[float, float], Character], None],
+        plant_collision: Callable[[Character], None],
+        behaviour_tree_context: ContextType,
         z: int,
->>>>>>> cc8d106d
     ):
         Character.__init__(
             self,
@@ -64,21 +43,12 @@
             groups=groups,
             collision_sprites=collision_sprites,
             apply_tool=apply_tool,
-<<<<<<< HEAD
             plant_collision=plant_collision,
-            z=z
+            z=z,
         )
         AIBehaviour.__init__(
             self,
-            pf_matrix=pf_matrix,
-            pf_grid=pf_grid,
-            pf_finder=pf_finder,
-
             behaviour_tree_context=behaviour_tree_context
-=======
-            z=z,
->>>>>>> cc8d106d
         )
-        AIBehaviour.__init__(self)
 
         self.speed = 250