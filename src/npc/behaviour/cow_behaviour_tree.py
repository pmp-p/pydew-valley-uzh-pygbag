from __future__ import annotations

import random
from dataclasses import dataclass
from enum import Enum

import pygame

from src.npc.bases.cow_base import CowBase
<<<<<<< HEAD
from src.npc.behaviour.ai_behaviour_tree_base import (
    Context, NodeWrapper, Selector, Sequence, Condition, Action
)
=======
from src.npc.behaviour.ai_behaviour_tree_base import Action, Context, Selector
>>>>>>> cc8d106d
from src.settings import SCALED_TILE_SIZE
from src.sprites.character import Character


class CowSharedContext:
    player: Character = None


@dataclass
class CowIndividualContext(Context):
    cow: CowBase


def wander(context: CowIndividualContext) -> bool:
    """
    Makes the Cow wander to a random location in a 5 tile radius.
    :return: True if path has successfully been created, otherwise False
    """
<<<<<<< HEAD
    # current position on the tilemap
    tile_coord = pygame.Vector2(
        context.cow.rect.centerx,
        context.cow.rect.centery
    ) / SCALED_TILE_SIZE

    # To limit the required computing power, Cows currently only try to
    # navigate to 11 random points in their immediate vicinity
    # (5 tile radius)
    avail_x_coords = list(range(
        max(0, int(tile_coord.x) - 5),
        min(int(tile_coord.x) + 5, context.cow.pf_grid.width - 1) + 1
    ))

    avail_y_coords = list(range(
        max(0, int(tile_coord.y) - 5),
        min(int(tile_coord.y) + 5, context.cow.pf_grid.height - 1) + 1
    ))

    for i in range(min(len(avail_x_coords), len(avail_y_coords))):
        pos = (
            random.choice(avail_x_coords),
            random.choice(avail_y_coords)
        )
        avail_x_coords.remove(pos[0])
        avail_y_coords.remove(pos[1])

        if context.cow.create_path_to_tile(pos):
            break
    else:
        context.cow.abort_path()
        return False
    return True


# region flee behaviour
def player_nearby(context: CowIndividualContext) -> bool:
    distance_threshold = 2.5 * SCALED_TILE_SIZE
    current_distance = ((CowSharedContext.player.rect.center[0]
                         - context.cow.rect.center[0]) ** 2 +
                        (CowSharedContext.player.rect.center[1]
                         - context.cow.rect.center[1]) ** 2) ** .5
    return current_distance < distance_threshold


def flee_from_player(context: CowIndividualContext) -> bool:
    return context.cow.flee_from_pos(
        (CowSharedContext.player.rect.centerx / SCALED_TILE_SIZE,
         CowSharedContext.player.rect.centery / SCALED_TILE_SIZE)
    )
# endregion


class CowConditionalBehaviourTree(NodeWrapper, Enum):
    Wander = Selector([
        Action(wander)
    ])


class CowContinuousBehaviourTree(NodeWrapper, Enum):
    Flee = Selector([
        Sequence([
            Condition(player_nearby),
            Action(flee_from_player)
        ])
    ])
=======

    tree = None

    @classmethod
    def init(cls):
        """
        Initialises the behaviour tree.
        """
        cls.tree = Selector([Action(cls.wander)])

    @staticmethod
    def wander(context: CowBehaviourTreeContext) -> bool:
        """
        Makes the Cow wander to a random location in a 5 tile radius.
        :return: True if path has successfully been created, otherwise False
        """

        # current position on the tilemap
        tile_coord = (
            pygame.Vector2(context.cow.rect.centerx, context.cow.rect.centery)
            / SCALED_TILE_SIZE
        )

        # To limit the required computing power, Cows currently only try to
        # navigate to 11 random points in their immediate vicinity
        # (5 tile radius)
        avail_x_coords = list(
            range(
                max(0, int(tile_coord.x) - 5),
                min(int(tile_coord.x) + 5, context.cow.pf_grid.width - 1) + 1,
            )
        )

        avail_y_coords = list(
            range(
                max(0, int(tile_coord.y) - 5),
                min(int(tile_coord.y) + 5, context.cow.pf_grid.height - 1) + 1,
            )
        )

        for _ in range(min(len(avail_x_coords), len(avail_y_coords))):
            pos = (random.choice(avail_x_coords), random.choice(avail_y_coords))
            avail_x_coords.remove(pos[0])
            avail_y_coords.remove(pos[1])

            if context.cow.create_path_to_tile(pos):
                break
        else:
            context.cow.abort_path()
            return False
        return True
>>>>>>> cc8d106d
<|MERGE_RESOLUTION|>--- conflicted
+++ resolved
@@ -7,19 +7,11 @@
 import pygame
 
 from src.npc.bases.cow_base import CowBase
-<<<<<<< HEAD
 from src.npc.behaviour.ai_behaviour_tree_base import (
-    Context, NodeWrapper, Selector, Sequence, Condition, Action
+    Action, Condition, Context, NodeWrapper, Selector, Sequence
 )
-=======
-from src.npc.behaviour.ai_behaviour_tree_base import Action, Context, Selector
->>>>>>> cc8d106d
+from src.npc.setup import AIData
 from src.settings import SCALED_TILE_SIZE
-from src.sprites.character import Character
-
-
-class CowSharedContext:
-    player: Character = None
 
 
 @dataclass
@@ -32,27 +24,27 @@
     Makes the Cow wander to a random location in a 5 tile radius.
     :return: True if path has successfully been created, otherwise False
     """
-<<<<<<< HEAD
     # current position on the tilemap
-    tile_coord = pygame.Vector2(
+    tile_coord = (pygame.Vector2(
         context.cow.rect.centerx,
-        context.cow.rect.centery
-    ) / SCALED_TILE_SIZE
+        context.cow.rect.centery)
+     / SCALED_TILE_SIZE
+        )
 
     # To limit the required computing power, Cows currently only try to
     # navigate to 11 random points in their immediate vicinity
     # (5 tile radius)
     avail_x_coords = list(range(
         max(0, int(tile_coord.x) - 5),
-        min(int(tile_coord.x) + 5, context.cow.pf_grid.width - 1) + 1
+        min(int(tile_coord.x) + 5, context.cow.pf_grid.width - 1) + 1,
     ))
 
     avail_y_coords = list(range(
         max(0, int(tile_coord.y) - 5),
-        min(int(tile_coord.y) + 5, context.cow.pf_grid.height - 1) + 1
+        min(int(tile_coord.y) + 5, context.cow.pf_grid.height - 1) + 1,
     ))
 
-    for i in range(min(len(avail_x_coords), len(avail_y_coords))):
+    for _ in range(min(len(avail_x_coords), len(avail_y_coords))):
         pos = (
             random.choice(avail_x_coords),
             random.choice(avail_y_coords)
@@ -71,17 +63,17 @@
 # region flee behaviour
 def player_nearby(context: CowIndividualContext) -> bool:
     distance_threshold = 2.5 * SCALED_TILE_SIZE
-    current_distance = ((CowSharedContext.player.rect.center[0]
+    current_distance = ((AIData.player.rect.center[0]
                          - context.cow.rect.center[0]) ** 2 +
-                        (CowSharedContext.player.rect.center[1]
+                        (AIData.player.rect.center[1]
                          - context.cow.rect.center[1]) ** 2) ** .5
     return current_distance < distance_threshold
 
 
 def flee_from_player(context: CowIndividualContext) -> bool:
     return context.cow.flee_from_pos(
-        (CowSharedContext.player.rect.centerx / SCALED_TILE_SIZE,
-         CowSharedContext.player.rect.centery / SCALED_TILE_SIZE)
+        (AIData.player.rect.centerx / SCALED_TILE_SIZE,
+         AIData.player.rect.centery / SCALED_TILE_SIZE)
     )
 # endregion
 
@@ -98,57 +90,4 @@
             Condition(player_nearby),
             Action(flee_from_player)
         ])
-    ])
-=======
-
-    tree = None
-
-    @classmethod
-    def init(cls):
-        """
-        Initialises the behaviour tree.
-        """
-        cls.tree = Selector([Action(cls.wander)])
-
-    @staticmethod
-    def wander(context: CowBehaviourTreeContext) -> bool:
-        """
-        Makes the Cow wander to a random location in a 5 tile radius.
-        :return: True if path has successfully been created, otherwise False
-        """
-
-        # current position on the tilemap
-        tile_coord = (
-            pygame.Vector2(context.cow.rect.centerx, context.cow.rect.centery)
-            / SCALED_TILE_SIZE
-        )
-
-        # To limit the required computing power, Cows currently only try to
-        # navigate to 11 random points in their immediate vicinity
-        # (5 tile radius)
-        avail_x_coords = list(
-            range(
-                max(0, int(tile_coord.x) - 5),
-                min(int(tile_coord.x) + 5, context.cow.pf_grid.width - 1) + 1,
-            )
-        )
-
-        avail_y_coords = list(
-            range(
-                max(0, int(tile_coord.y) - 5),
-                min(int(tile_coord.y) + 5, context.cow.pf_grid.height - 1) + 1,
-            )
-        )
-
-        for _ in range(min(len(avail_x_coords), len(avail_y_coords))):
-            pos = (random.choice(avail_x_coords), random.choice(avail_y_coords))
-            avail_x_coords.remove(pos[0])
-            avail_y_coords.remove(pos[1])
-
-            if context.cow.create_path_to_tile(pos):
-                break
-        else:
-            context.cow.abort_path()
-            return False
-        return True
->>>>>>> cc8d106d
+    ])